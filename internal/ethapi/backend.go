// Copyright 2015 The go-ethereum Authors
// This file is part of the go-ethereum library.
//
// The go-ethereum library is free software: you can redistribute it and/or modify
// it under the terms of the GNU Lesser General Public License as published by
// the Free Software Foundation, either version 3 of the License, or
// (at your option) any later version.
//
// The go-ethereum library is distributed in the hope that it will be useful,
// but WITHOUT ANY WARRANTY; without even the implied warranty of
// MERCHANTABILITY or FITNESS FOR A PARTICULAR PURPOSE. See the
// GNU Lesser General Public License for more details.
//
// You should have received a copy of the GNU Lesser General Public License
// along with the go-ethereum library. If not, see <http://www.gnu.org/licenses/>.

// Package ethapi implements the general Ethereum API functions.
package ethapi

import (
	"context"
	"math/big"
	"time"

	"github.com/ethereum/go-ethereum"
	"github.com/ethereum/go-ethereum/accounts"
	"github.com/ethereum/go-ethereum/common"
	"github.com/ethereum/go-ethereum/consensus"
	"github.com/ethereum/go-ethereum/core"
	"github.com/ethereum/go-ethereum/core/bloombits"
	"github.com/ethereum/go-ethereum/core/state"
	"github.com/ethereum/go-ethereum/core/types"
	"github.com/ethereum/go-ethereum/core/vm"
	"github.com/ethereum/go-ethereum/ethdb"
	"github.com/ethereum/go-ethereum/event"
	"github.com/ethereum/go-ethereum/params"
	"github.com/ethereum/go-ethereum/rpc"
)

// Backend interface provides the common API services (that are provided by
// both full and light clients) with access to necessary functions.
type Backend interface {
	// General Ethereum API
	SyncProgress() ethereum.SyncProgress

	SuggestGasTipCap(ctx context.Context) (*big.Int, error)
	FeeHistory(ctx context.Context, blockCount int, lastBlock rpc.BlockNumber, rewardPercentiles []float64) (*big.Int, [][]*big.Int, []*big.Int, []float64, error)
	ChainDb() ethdb.Database
	AccountManager() *accounts.Manager
	ExtRPCEnabled() bool
	RPCGasCap() uint64            // global gas cap for eth_call over rpc: DoS protection
	RPCEVMTimeout() time.Duration // global timeout for eth_call over rpc: DoS protection
	RPCTxFeeCap() float64         // global tx fee cap for all transaction related APIs
	UnprotectedAllowed() bool     // allows only for EIP155 transactions.

	// Blockchain API
	SetHead(number uint64)
	HeaderByNumber(ctx context.Context, number rpc.BlockNumber) (*types.Header, error)
	HeaderByHash(ctx context.Context, hash common.Hash) (*types.Header, error)
	HeaderByNumberOrHash(ctx context.Context, blockNrOrHash rpc.BlockNumberOrHash) (*types.Header, error)
	CurrentHeader() *types.Header
	CurrentBlock() *types.Header
	BlockByNumber(ctx context.Context, number rpc.BlockNumber) (*types.Block, error)
	BlockByHash(ctx context.Context, hash common.Hash) (*types.Block, error)
	BlockByNumberOrHash(ctx context.Context, blockNrOrHash rpc.BlockNumberOrHash) (*types.Block, error)
	StateAndHeaderByNumber(ctx context.Context, number rpc.BlockNumber) (*state.StateDB, *types.Header, error)
	StateAndHeaderByNumberOrHash(ctx context.Context, blockNrOrHash rpc.BlockNumberOrHash) (*state.StateDB, *types.Header, error)
	PendingBlockAndReceipts() (*types.Block, types.Receipts)
	GetReceipts(ctx context.Context, hash common.Hash) (types.Receipts, error)
	GetTd(ctx context.Context, hash common.Hash) *big.Int
	GetEVM(ctx context.Context, msg *core.Message, state *state.StateDB, header *types.Header, vmConfig *vm.Config) (*vm.EVM, func() error, error)
	SubscribeChainEvent(ch chan<- core.ChainEvent) event.Subscription
	SubscribeChainHeadEvent(ch chan<- core.ChainHeadEvent) event.Subscription
	SubscribeChainSideEvent(ch chan<- core.ChainSideEvent) event.Subscription

	// Transaction pool API
	SendTx(ctx context.Context, signedTx *types.Transaction) error
	GetTransaction(ctx context.Context, txHash common.Hash) (*types.Transaction, common.Hash, uint64, uint64, error)
	GetPoolTransactions() (types.Transactions, error)
	GetPoolTransaction(txHash common.Hash) *types.Transaction
	GetPoolNonce(ctx context.Context, addr common.Address) (uint64, error)
	Stats() (pending int, queued int)
	TxPoolContent() (map[common.Address]types.Transactions, map[common.Address]types.Transactions)
	TxPoolContentFrom(addr common.Address) (types.Transactions, types.Transactions)
	SubscribeNewTxsEvent(chan<- core.NewTxsEvent) event.Subscription

	ChainConfig() *params.ChainConfig
	Engine() consensus.Engine
<<<<<<< HEAD
	HistoricalRPCService() *rpc.Client
=======
>>>>>>> e271703f
	Genesis() *types.Block

	// This is copied from filters.Backend
	// eth/filters needs to be initialized from this backend type, so methods needed by
	// it must also be included here.
	GetBody(ctx context.Context, hash common.Hash, number rpc.BlockNumber) (*types.Body, error)
	GetLogs(ctx context.Context, blockHash common.Hash, number uint64) ([][]*types.Log, error)
	SubscribeRemovedLogsEvent(ch chan<- core.RemovedLogsEvent) event.Subscription
	SubscribeLogsEvent(ch chan<- []*types.Log) event.Subscription
	SubscribePendingLogsEvent(ch chan<- []*types.Log) event.Subscription
	BloomStatus() (uint64, uint64)
	ServiceFilter(ctx context.Context, session *bloombits.MatcherSession)
}

func GetAPIs(apiBackend Backend) []rpc.API {
	nonceLock := new(AddrLocker)
	return []rpc.API{
		{
			Namespace: "eth",
			Service:   NewEthereumAPI(apiBackend),
		}, {
			Namespace: "eth",
			Service:   NewBlockChainAPI(apiBackend),
		}, {
			Namespace: "eth",
			Service:   NewTransactionAPI(apiBackend, nonceLock),
		}, {
			Namespace: "txpool",
			Service:   NewTxPoolAPI(apiBackend),
		}, {
			Namespace: "debug",
			Service:   NewDebugAPI(apiBackend),
		}, {
			Namespace: "eth",
			Service:   NewEthereumAccountAPI(apiBackend.AccountManager()),
		}, {
			Namespace: "personal",
			Service:   NewPersonalAccountAPI(apiBackend, nonceLock),
		},
	}
}<|MERGE_RESOLUTION|>--- conflicted
+++ resolved
@@ -86,10 +86,6 @@
 
 	ChainConfig() *params.ChainConfig
 	Engine() consensus.Engine
-<<<<<<< HEAD
-	HistoricalRPCService() *rpc.Client
-=======
->>>>>>> e271703f
 	Genesis() *types.Block
 
 	// This is copied from filters.Backend
