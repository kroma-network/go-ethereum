// Copyright 2022 The go-ethereum Authors
// This file is part of the go-ethereum library.
//
// The go-ethereum library is free software: you can redistribute it and/or modify
// it under the terms of the GNU Lesser General Public License as published by
// the Free Software Foundation, either version 3 of the License, or
// (at your option) any later version.
//
// The go-ethereum library is distributed in the hope that it will be useful,
// but WITHOUT ANY WARRANTY; without even the implied warranty of
// MERCHANTABILITY or FITNESS FOR A PARTICULAR PURPOSE. See the
// GNU Lesser General Public License for more details.
//
// You should have received a copy of the GNU Lesser General Public License
// along with the go-ethereum library. If not, see <http://www.gnu.org/licenses/>.

package ethapi

import (
	"context"
	"fmt"
	"math/big"
	"reflect"
	"testing"
	"time"

	"github.com/ethereum/go-ethereum"
	"github.com/ethereum/go-ethereum/accounts"
	"github.com/ethereum/go-ethereum/common"
	"github.com/ethereum/go-ethereum/common/hexutil"
	"github.com/ethereum/go-ethereum/consensus"
	"github.com/ethereum/go-ethereum/core"
	"github.com/ethereum/go-ethereum/core/bloombits"
	"github.com/ethereum/go-ethereum/core/state"
	"github.com/ethereum/go-ethereum/core/types"
	"github.com/ethereum/go-ethereum/core/vm"
	"github.com/ethereum/go-ethereum/ethdb"
	"github.com/ethereum/go-ethereum/event"
	"github.com/ethereum/go-ethereum/params"
	"github.com/ethereum/go-ethereum/rpc"
)

// TestSetFeeDefaults tests the logic for filling in default fee values works as expected.
func TestSetFeeDefaults(t *testing.T) {
	type test struct {
		name     string
		isLondon bool
		in       *TransactionArgs
		want     *TransactionArgs
		err      error
	}

	var (
		b        = newBackendMock()
		fortytwo = (*hexutil.Big)(big.NewInt(42))
		maxFee   = (*hexutil.Big)(new(big.Int).Add(new(big.Int).Mul(b.current.BaseFee, big.NewInt(2)), fortytwo.ToInt()))
		al       = &types.AccessList{types.AccessTuple{Address: common.Address{0xaa}, StorageKeys: []common.Hash{{0x01}}}}
	)

	tests := []test{
		// Legacy txs
		{
			"legacy tx pre-London",
			false,
			&TransactionArgs{},
			&TransactionArgs{GasPrice: fortytwo},
			nil,
		},
		{
			"legacy tx post-London, explicit gas price",
			true,
			&TransactionArgs{GasPrice: fortytwo},
			&TransactionArgs{GasPrice: fortytwo},
			nil,
		},

		// Access list txs
		{
			"access list tx pre-London",
			false,
			&TransactionArgs{AccessList: al},
			&TransactionArgs{AccessList: al, GasPrice: fortytwo},
			nil,
		},
		{
			"access list tx post-London, explicit gas price",
			false,
			&TransactionArgs{AccessList: al, GasPrice: fortytwo},
			&TransactionArgs{AccessList: al, GasPrice: fortytwo},
			nil,
		},
		{
			"access list tx post-London",
			true,
			&TransactionArgs{AccessList: al},
			&TransactionArgs{AccessList: al, MaxFeePerGas: maxFee, MaxPriorityFeePerGas: fortytwo},
			nil,
		},
		{
			"access list tx post-London, only max fee",
			true,
			&TransactionArgs{AccessList: al, MaxFeePerGas: maxFee},
			&TransactionArgs{AccessList: al, MaxFeePerGas: maxFee, MaxPriorityFeePerGas: fortytwo},
			nil,
		},
		{
			"access list tx post-London, only priority fee",
			true,
			&TransactionArgs{AccessList: al, MaxFeePerGas: maxFee},
			&TransactionArgs{AccessList: al, MaxFeePerGas: maxFee, MaxPriorityFeePerGas: fortytwo},
			nil,
		},

		// Dynamic fee txs
		{
			"dynamic tx post-London",
			true,
			&TransactionArgs{},
			&TransactionArgs{MaxFeePerGas: maxFee, MaxPriorityFeePerGas: fortytwo},
			nil,
		},
		{
			"dynamic tx post-London, only max fee",
			true,
			&TransactionArgs{MaxFeePerGas: maxFee},
			&TransactionArgs{MaxFeePerGas: maxFee, MaxPriorityFeePerGas: fortytwo},
			nil,
		},
		{
			"dynamic tx post-London, only priority fee",
			true,
			&TransactionArgs{MaxFeePerGas: maxFee},
			&TransactionArgs{MaxFeePerGas: maxFee, MaxPriorityFeePerGas: fortytwo},
			nil,
		},
		{
			"dynamic fee tx pre-London, maxFee set",
			false,
			&TransactionArgs{MaxFeePerGas: maxFee},
			nil,
			fmt.Errorf("maxFeePerGas and maxPriorityFeePerGas are not valid before London is active"),
		},
		{
			"dynamic fee tx pre-London, priorityFee set",
			false,
			&TransactionArgs{MaxPriorityFeePerGas: fortytwo},
			nil,
			fmt.Errorf("maxFeePerGas and maxPriorityFeePerGas are not valid before London is active"),
		},
		{
			"dynamic fee tx, maxFee < priorityFee",
			true,
			&TransactionArgs{MaxFeePerGas: maxFee, MaxPriorityFeePerGas: (*hexutil.Big)(big.NewInt(1000))},
			nil,
			fmt.Errorf("maxFeePerGas (0x3e) < maxPriorityFeePerGas (0x3e8)"),
		},
		{
			"dynamic fee tx, maxFee < priorityFee while setting default",
			true,
			&TransactionArgs{MaxFeePerGas: (*hexutil.Big)(big.NewInt(7))},
			nil,
			fmt.Errorf("maxFeePerGas (0x7) < maxPriorityFeePerGas (0x2a)"),
		},

		// Misc
		{
			"set all fee parameters",
			false,
			&TransactionArgs{GasPrice: fortytwo, MaxFeePerGas: maxFee, MaxPriorityFeePerGas: fortytwo},
			nil,
			fmt.Errorf("both gasPrice and (maxFeePerGas or maxPriorityFeePerGas) specified"),
		},
		{
			"set gas price and maxPriorityFee",
			false,
			&TransactionArgs{GasPrice: fortytwo, MaxPriorityFeePerGas: fortytwo},
			nil,
			fmt.Errorf("both gasPrice and (maxFeePerGas or maxPriorityFeePerGas) specified"),
		},
		{
			"set gas price and maxFee",
			true,
			&TransactionArgs{GasPrice: fortytwo, MaxFeePerGas: maxFee},
			nil,
			fmt.Errorf("both gasPrice and (maxFeePerGas or maxPriorityFeePerGas) specified"),
		},
	}

	ctx := context.Background()
	for i, test := range tests {
		if test.isLondon {
			b.activateLondon()
		} else {
			b.deactivateLondon()
		}
		got := test.in
		err := got.setFeeDefaults(ctx, b)
		if err != nil && err.Error() == test.err.Error() {
			// Test threw expected error.
			continue
		} else if err != nil {
			t.Fatalf("test %d (%s): unexpected error: %s", i, test.name, err)
		}
		if !reflect.DeepEqual(got, test.want) {
			t.Fatalf("test %d (%s): did not fill defaults as expected: (got: %v, want: %v)", i, test.name, got, test.want)
		}
	}
}

type backendMock struct {
	current *types.Header
	config  *params.ChainConfig
}

func newBackendMock() *backendMock {
	config := &params.ChainConfig{
		ChainID:             big.NewInt(42),
		HomesteadBlock:      big.NewInt(0),
		DAOForkBlock:        nil,
		DAOForkSupport:      true,
		EIP150Block:         big.NewInt(0),
		EIP155Block:         big.NewInt(0),
		EIP158Block:         big.NewInt(0),
		ByzantiumBlock:      big.NewInt(0),
		ConstantinopleBlock: big.NewInt(0),
		PetersburgBlock:     big.NewInt(0),
		IstanbulBlock:       big.NewInt(0),
		MuirGlacierBlock:    big.NewInt(0),
		BerlinBlock:         big.NewInt(0),
		LondonBlock:         big.NewInt(1000),
	}
	return &backendMock{
		current: &types.Header{
			Difficulty: big.NewInt(10000000000),
			Number:     big.NewInt(1100),
			GasLimit:   8_000_000,
			GasUsed:    8_000_000,
			Time:       555,
			Extra:      make([]byte, 32),
			BaseFee:    big.NewInt(10),
		},
		config: config,
	}
}

func (b *backendMock) activateLondon() {
	b.current.Number = big.NewInt(1100)
}

func (b *backendMock) deactivateLondon() {
	b.current.Number = big.NewInt(900)
}
func (b *backendMock) SuggestGasTipCap(ctx context.Context) (*big.Int, error) {
	return big.NewInt(42), nil
}
func (b *backendMock) CurrentHeader() *types.Header     { return b.current }
func (b *backendMock) ChainConfig() *params.ChainConfig { return b.config }

// Other methods needed to implement Backend interface.
func (b *backendMock) SyncProgress() ethereum.SyncProgress { return ethereum.SyncProgress{} }
func (b *backendMock) FeeHistory(ctx context.Context, blockCount int, lastBlock rpc.BlockNumber, rewardPercentiles []float64) (*big.Int, [][]*big.Int, []*big.Int, []float64, error) {
	return nil, nil, nil, nil, nil
}
func (b *backendMock) ChainDb() ethdb.Database           { return nil }
func (b *backendMock) AccountManager() *accounts.Manager { return nil }
func (b *backendMock) ExtRPCEnabled() bool               { return false }
func (b *backendMock) RPCGasCap() uint64                 { return 0 }
func (b *backendMock) RPCEVMTimeout() time.Duration      { return time.Second }
func (b *backendMock) RPCTxFeeCap() float64              { return 0 }
func (b *backendMock) UnprotectedAllowed() bool          { return false }
func (b *backendMock) SetHead(number uint64)             {}
func (b *backendMock) HeaderByNumber(ctx context.Context, number rpc.BlockNumber) (*types.Header, error) {
	return nil, nil
}
func (b *backendMock) HeaderByHash(ctx context.Context, hash common.Hash) (*types.Header, error) {
	return nil, nil
}
func (b *backendMock) HeaderByNumberOrHash(ctx context.Context, blockNrOrHash rpc.BlockNumberOrHash) (*types.Header, error) {
	return nil, nil
}
func (b *backendMock) CurrentBlock() *types.Header { return nil }
func (b *backendMock) BlockByNumber(ctx context.Context, number rpc.BlockNumber) (*types.Block, error) {
	return nil, nil
}
func (b *backendMock) BlockByHash(ctx context.Context, hash common.Hash) (*types.Block, error) {
	return nil, nil
}
func (b *backendMock) BlockByNumberOrHash(ctx context.Context, blockNrOrHash rpc.BlockNumberOrHash) (*types.Block, error) {
	return nil, nil
}
func (b *backendMock) GetBody(ctx context.Context, hash common.Hash, number rpc.BlockNumber) (*types.Body, error) {
	return nil, nil
}
func (b *backendMock) StateAndHeaderByNumber(ctx context.Context, number rpc.BlockNumber) (*state.StateDB, *types.Header, error) {
	return nil, nil, nil
}
func (b *backendMock) StateAndHeaderByNumberOrHash(ctx context.Context, blockNrOrHash rpc.BlockNumberOrHash) (*state.StateDB, *types.Header, error) {
	return nil, nil, nil
}
func (b *backendMock) PendingBlockAndReceipts() (*types.Block, types.Receipts) { return nil, nil }
func (b *backendMock) GetReceipts(ctx context.Context, hash common.Hash) (types.Receipts, error) {
	return nil, nil
}
func (b *backendMock) GetLogs(ctx context.Context, blockHash common.Hash, number uint64) ([][]*types.Log, error) {
	return nil, nil
}
func (b *backendMock) GetTd(ctx context.Context, hash common.Hash) *big.Int { return nil }
func (b *backendMock) GetEVM(ctx context.Context, msg *core.Message, state *state.StateDB, header *types.Header, vmConfig *vm.Config) (*vm.EVM, func() error, error) {
	return nil, nil, nil
}
func (b *backendMock) SubscribeChainEvent(ch chan<- core.ChainEvent) event.Subscription { return nil }
func (b *backendMock) SubscribeChainHeadEvent(ch chan<- core.ChainHeadEvent) event.Subscription {
	return nil
}
func (b *backendMock) SubscribeChainSideEvent(ch chan<- core.ChainSideEvent) event.Subscription {
	return nil
}
func (b *backendMock) SendTx(ctx context.Context, signedTx *types.Transaction) error { return nil }
func (b *backendMock) GetTransaction(ctx context.Context, txHash common.Hash) (*types.Transaction, common.Hash, uint64, uint64, error) {
	return nil, [32]byte{}, 0, 0, nil
}
func (b *backendMock) GetPoolTransactions() (types.Transactions, error)         { return nil, nil }
func (b *backendMock) GetPoolTransaction(txHash common.Hash) *types.Transaction { return nil }
func (b *backendMock) GetPoolNonce(ctx context.Context, addr common.Address) (uint64, error) {
	return 0, nil
}
func (b *backendMock) Stats() (pending int, queued int) { return 0, 0 }
func (b *backendMock) TxPoolContent() (map[common.Address]types.Transactions, map[common.Address]types.Transactions) {
	return nil, nil
}
func (b *backendMock) TxPoolContentFrom(addr common.Address) (types.Transactions, types.Transactions) {
	return nil, nil
}
func (b *backendMock) SubscribeNewTxsEvent(chan<- core.NewTxsEvent) event.Subscription      { return nil }
func (b *backendMock) BloomStatus() (uint64, uint64)                                        { return 0, 0 }
func (b *backendMock) ServiceFilter(ctx context.Context, session *bloombits.MatcherSession) {}
func (b *backendMock) SubscribeLogsEvent(ch chan<- []*types.Log) event.Subscription         { return nil }
func (b *backendMock) SubscribePendingLogsEvent(ch chan<- []*types.Log) event.Subscription {
	return nil
}
func (b *backendMock) SubscribeRemovedLogsEvent(ch chan<- core.RemovedLogsEvent) event.Subscription {
	return nil
}

<<<<<<< HEAD
func (b *backendMock) Engine() consensus.Engine          { return nil }
func (b *backendMock) HistoricalRPCService() *rpc.Client { return nil }
func (b *backendMock) Genesis() *types.Block             { return nil }
=======
func (b *backendMock) Engine() consensus.Engine { return nil }
func (b *backendMock) Genesis() *types.Block    { return nil }
>>>>>>> e271703f
<|MERGE_RESOLUTION|>--- conflicted
+++ resolved
@@ -342,11 +342,5 @@
 	return nil
 }
 
-<<<<<<< HEAD
-func (b *backendMock) Engine() consensus.Engine          { return nil }
-func (b *backendMock) HistoricalRPCService() *rpc.Client { return nil }
-func (b *backendMock) Genesis() *types.Block             { return nil }
-=======
 func (b *backendMock) Engine() consensus.Engine { return nil }
-func (b *backendMock) Genesis() *types.Block    { return nil }
->>>>>>> e271703f
+func (b *backendMock) Genesis() *types.Block    { return nil }