--- conflicted
+++ resolved
@@ -674,30 +674,12 @@
 
 // GetProof returns the Merkle-proof for a given account and optionally some storage keys.
 func (s *BlockChainAPI) GetProof(ctx context.Context, address common.Address, storageKeys []string, blockNrOrHash rpc.BlockNumberOrHash) (*AccountResult, error) {
-<<<<<<< HEAD
-=======
-	header, err := headerByNumberOrHash(ctx, s.b, blockNrOrHash)
-	if err != nil {
-		return nil, err
-	}
-	if s.b.ChainConfig().IsOptimismPreBedrock(header.Number) {
-		if s.b.HistoricalRPCService() != nil {
-			var res AccountResult
-			err := s.b.HistoricalRPCService().CallContext(ctx, &res, "eth_getProof", address, storageKeys, blockNrOrHash)
-			if err != nil {
-				return nil, fmt.Errorf("historical backend error: %w", err)
-			}
-			return &res, nil
-		} else {
-			return nil, rpc.ErrNoHistoricalFallback
-		}
-	}
 	var (
 		keys         = make([]common.Hash, len(storageKeys))
 		keyLengths   = make([]int, len(storageKeys))
 		storageProof = make([]StorageResult, len(storageKeys))
 		storageTrie  state.Trie
-		storageHash  = types.EmptyRootHash
+		storageHash  = types.GetEmptyRootHash(s.b.ChainConfig().Zktrie)
 		codeHash     = types.EmptyCodeHash
 	)
 	// Deserialize all keys. This prevents state access on invalid input.
@@ -709,7 +691,6 @@
 		}
 	}
 
->>>>>>> 79ce42c3
 	state, _, err := s.b.StateAndHeaderByNumberOrHash(ctx, blockNrOrHash)
 	if state == nil || err != nil {
 		return nil, err
@@ -717,28 +698,11 @@
 	if storageTrie, err = state.StorageTrie(address); err != nil {
 		return nil, err
 	}
-<<<<<<< HEAD
-	// [Scroll: START]
-	var storageHash common.Hash
-	if !s.b.ChainConfig().Zktrie {
-		storageHash = types.EmptyRootHash
-	}
-	// [Scroll: END]
-	codeHash := state.GetCodeHash(address)
-	storageProof := make([]StorageResult, len(storageKeys))
-=======
->>>>>>> 79ce42c3
 
 	// If we have a storageTrie, the account exists and we must update
 	// the storage root hash and the code hash.
 	if storageTrie != nil {
 		storageHash = storageTrie.Hash()
-<<<<<<< HEAD
-	} else {
-		// no storageTrie means the account does not exist, so the codeHash is the hash of an empty bytearray.
-		codeHash = types.EmptyCodeHash
-	}
-=======
 		codeHash = state.GetCodeHash(address)
 	}
 	// Create the proofs for the storageKeys.
@@ -753,7 +717,6 @@
 		} else {
 			outputKey = hexutil.Encode(key[:])
 		}
->>>>>>> 79ce42c3
 
 		if storageTrie == nil {
 			storageProof[i] = StorageResult{outputKey, &hexutil.Big{}, []string{}}
@@ -930,12 +893,7 @@
 	if state == nil || err != nil {
 		return nil, err
 	}
-<<<<<<< HEAD
-	key, err := decodeHash(hexKey)
-=======
-
 	key, _, err := decodeHash(hexKey)
->>>>>>> 79ce42c3
 	if err != nil {
 		return nil, fmt.Errorf("unable to decode storage key: %s", err)
 	}
@@ -1321,29 +1279,12 @@
 		bNrOrHash = *blockNrOrHash
 	}
 
-	res, err := DoEstimateGas(ctx, s.b, args, bNrOrHash, s.b.RPCGasCap())
+	res, err := DoEstimateGas(ctx, s.b, args, bNrOrHash, nil, s.b.RPCGasCap())
 	if err != nil {
 		return 0, err
 	}
 
-<<<<<<< HEAD
 	return res, err
-=======
-	if s.b.ChainConfig().IsOptimismPreBedrock(header.Number) {
-		if s.b.HistoricalRPCService() != nil {
-			var res hexutil.Uint64
-			err := s.b.HistoricalRPCService().CallContext(ctx, &res, "eth_estimateGas", args, blockNrOrHash)
-			if err != nil {
-				return 0, fmt.Errorf("historical backend error: %w", err)
-			}
-			return res, nil
-		} else {
-			return 0, rpc.ErrNoHistoricalFallback
-		}
-	}
-
-	return DoEstimateGas(ctx, s.b, args, bNrOrHash, overrides, s.b.RPCGasCap())
->>>>>>> 79ce42c3
 }
 
 // RPCMarshalHeader converts the given header to the RPC output .
