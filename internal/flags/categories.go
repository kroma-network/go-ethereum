// Copyright 2022 The go-ethereum Authors
// This file is part of the go-ethereum library.
//
// The go-ethereum library is free software: you can redistribute it and/or modify
// it under the terms of the GNU Lesser General Public License as published by
// the Free Software Foundation, either version 3 of the License, or
// (at your option) any later version.
//
// The go-ethereum library is distributed in the hope that it will be useful,
// but WITHOUT ANY WARRANTY; without even the implied warranty of
// MERCHANTABILITY or FITNESS FOR A PARTICULAR PURPOSE. See the
// GNU Lesser General Public License for more details.
//
// You should have received a copy of the GNU Lesser General Public License
// along with the go-ethereum library. If not, see <http://www.gnu.org/licenses/>.

package flags

import "github.com/urfave/cli/v2"

const (
<<<<<<< HEAD
	EthCategory           = "ETHEREUM"
	LightCategory         = "LIGHT CLIENT"
	DevCategory           = "DEVELOPER CHAIN"
	EthashCategory        = "ETHASH"
	TxPoolCategory        = "TRANSACTION POOL (EVM)"
=======
	EthCategory        = "ETHEREUM"
	LightCategory      = "LIGHT CLIENT"
	DevCategory        = "DEVELOPER CHAIN"
	StateCategory      = "STATE HISTORY MANAGEMENT"
	TxPoolCategory     = "TRANSACTION POOL (EVM)"
>>>>>>> 78643d85
	BlobPoolCategory   = "TRANSACTION POOL (BLOB)"
	PerfCategory          = "PERFORMANCE TUNING"
	AccountCategory       = "ACCOUNT"
	APICategory           = "API AND CONSOLE"
	NetworkingCategory    = "NETWORKING"
	MinerCategory         = "MINER"
	GasPriceCategory      = "GAS PRICE ORACLE"
	VMCategory            = "VIRTUAL MACHINE"
	RollupCategory        = "ROLLUP NODE"
	LoggingCategory       = "LOGGING AND DEBUGGING"
	MetricsCategory       = "METRICS AND STATS"
	MiscCategory          = "MISC"
	DeprecatedCategory    = "ALIASED (deprecated)"
	CircuitParamsCategory = "PROVER LIMITATION"
)

func init() {
	cli.HelpFlag.(*cli.BoolFlag).Category = MiscCategory
	cli.VersionFlag.(*cli.BoolFlag).Category = MiscCategory
}<|MERGE_RESOLUTION|>--- conflicted
+++ resolved
@@ -19,20 +19,12 @@
 import "github.com/urfave/cli/v2"
 
 const (
-<<<<<<< HEAD
 	EthCategory           = "ETHEREUM"
 	LightCategory         = "LIGHT CLIENT"
 	DevCategory           = "DEVELOPER CHAIN"
-	EthashCategory        = "ETHASH"
+	StateCategory         = "STATE HISTORY MANAGEMENT"
 	TxPoolCategory        = "TRANSACTION POOL (EVM)"
-=======
-	EthCategory        = "ETHEREUM"
-	LightCategory      = "LIGHT CLIENT"
-	DevCategory        = "DEVELOPER CHAIN"
-	StateCategory      = "STATE HISTORY MANAGEMENT"
-	TxPoolCategory     = "TRANSACTION POOL (EVM)"
->>>>>>> 78643d85
-	BlobPoolCategory   = "TRANSACTION POOL (BLOB)"
+	BlobPoolCategory      = "TRANSACTION POOL (BLOB)"
 	PerfCategory          = "PERFORMANCE TUNING"
 	AccountCategory       = "ACCOUNT"
 	APICategory           = "API AND CONSOLE"
