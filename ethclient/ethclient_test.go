// Copyright 2016 The go-ethereum Authors
// This file is part of the go-ethereum library.
//
// The go-ethereum library is free software: you can redistribute it and/or modify
// it under the terms of the GNU Lesser General Public License as published by
// the Free Software Foundation, either version 3 of the License, or
// (at your option) any later version.
//
// The go-ethereum library is distributed in the hope that it will be useful,
// but WITHOUT ANY WARRANTY; without even the implied warranty of
// MERCHANTABILITY or FITNESS FOR A PARTICULAR PURPOSE. See the
// GNU Lesser General Public License for more details.
//
// You should have received a copy of the GNU Lesser General Public License
// along with the go-ethereum library. If not, see <http://www.gnu.org/licenses/>.

package ethclient

import (
	"bytes"
	"context"
	"errors"
	"math/big"
	"reflect"
	"testing"
	"time"

<<<<<<< HEAD
=======
	"github.com/ethereum/go-ethereum/common/hexutil"
	"github.com/ethereum/go-ethereum/consensus"
	"github.com/ethereum/go-ethereum/consensus/beacon"
	"github.com/ethereum/go-ethereum/internal/ethapi"

>>>>>>> ea3c3044
	"github.com/ethereum/go-ethereum"
	"github.com/ethereum/go-ethereum/common"
	"github.com/ethereum/go-ethereum/consensus/ethash"
	"github.com/ethereum/go-ethereum/core"
	"github.com/ethereum/go-ethereum/core/types"
	"github.com/ethereum/go-ethereum/crypto"
	"github.com/ethereum/go-ethereum/eth"
	"github.com/ethereum/go-ethereum/eth/ethconfig"
	"github.com/ethereum/go-ethereum/node"
	"github.com/ethereum/go-ethereum/params"
	"github.com/ethereum/go-ethereum/rpc"
)

// Verify that Client implements the ethereum interfaces.
var (
	_ = ethereum.ChainReader(&Client{})
	_ = ethereum.TransactionReader(&Client{})
	_ = ethereum.ChainStateReader(&Client{})
	_ = ethereum.ChainSyncReader(&Client{})
	_ = ethereum.ContractCaller(&Client{})
	_ = ethereum.GasEstimator(&Client{})
	_ = ethereum.GasPricer(&Client{})
	_ = ethereum.LogFilterer(&Client{})
	_ = ethereum.PendingStateReader(&Client{})
	// _ = ethereum.PendingStateEventer(&Client{})
	_ = ethereum.PendingContractCaller(&Client{})
)

func TestToFilterArg(t *testing.T) {
	blockHashErr := errors.New("cannot specify both BlockHash and FromBlock/ToBlock")
	addresses := []common.Address{
		common.HexToAddress("0xD36722ADeC3EdCB29c8e7b5a47f352D701393462"),
	}
	blockHash := common.HexToHash(
		"0xeb94bb7d78b73657a9d7a99792413f50c0a45c51fc62bdcb08a53f18e9a2b4eb",
	)

	for _, testCase := range []struct {
		name   string
		input  ethereum.FilterQuery
		output interface{}
		err    error
	}{
		{
			"without BlockHash",
			ethereum.FilterQuery{
				Addresses: addresses,
				FromBlock: big.NewInt(1),
				ToBlock:   big.NewInt(2),
				Topics:    [][]common.Hash{},
			},
			map[string]interface{}{
				"address":   addresses,
				"fromBlock": "0x1",
				"toBlock":   "0x2",
				"topics":    [][]common.Hash{},
			},
			nil,
		},
		{
			"with nil fromBlock and nil toBlock",
			ethereum.FilterQuery{
				Addresses: addresses,
				Topics:    [][]common.Hash{},
			},
			map[string]interface{}{
				"address":   addresses,
				"fromBlock": "0x0",
				"toBlock":   "latest",
				"topics":    [][]common.Hash{},
			},
			nil,
		},
		{
			"with negative fromBlock and negative toBlock",
			ethereum.FilterQuery{
				Addresses: addresses,
				FromBlock: big.NewInt(-1),
				ToBlock:   big.NewInt(-1),
				Topics:    [][]common.Hash{},
			},
			map[string]interface{}{
				"address":   addresses,
				"fromBlock": "pending",
				"toBlock":   "pending",
				"topics":    [][]common.Hash{},
			},
			nil,
		},
		{
			"with blockhash",
			ethereum.FilterQuery{
				Addresses: addresses,
				BlockHash: &blockHash,
				Topics:    [][]common.Hash{},
			},
			map[string]interface{}{
				"address":   addresses,
				"blockHash": blockHash,
				"topics":    [][]common.Hash{},
			},
			nil,
		},
		{
			"with blockhash and from block",
			ethereum.FilterQuery{
				Addresses: addresses,
				BlockHash: &blockHash,
				FromBlock: big.NewInt(1),
				Topics:    [][]common.Hash{},
			},
			nil,
			blockHashErr,
		},
		{
			"with blockhash and to block",
			ethereum.FilterQuery{
				Addresses: addresses,
				BlockHash: &blockHash,
				ToBlock:   big.NewInt(1),
				Topics:    [][]common.Hash{},
			},
			nil,
			blockHashErr,
		},
		{
			"with blockhash and both from / to block",
			ethereum.FilterQuery{
				Addresses: addresses,
				BlockHash: &blockHash,
				FromBlock: big.NewInt(1),
				ToBlock:   big.NewInt(2),
				Topics:    [][]common.Hash{},
			},
			nil,
			blockHashErr,
		},
	} {
		t.Run(testCase.name, func(t *testing.T) {
			output, err := toFilterArg(testCase.input)
			if (testCase.err == nil) != (err == nil) {
				t.Fatalf("expected error %v but got %v", testCase.err, err)
			}
			if testCase.err != nil {
				if testCase.err.Error() != err.Error() {
					t.Fatalf("expected error %v but got %v", testCase.err, err)
				}
			} else if !reflect.DeepEqual(testCase.output, output) {
				t.Fatalf("expected filter arg %v but got %v", testCase.output, output)
			}
		})
	}
}

var (
	testKey, _  = crypto.HexToECDSA("b71c71a67e1177ad4e901695e1b4b9ee17ae16c6668d313eac2f96dbcda3f291")
	testAddr    = crypto.PubkeyToAddress(testKey.PublicKey)
	testBalance = big.NewInt(2e15)
)

var genesis = &core.Genesis{
	Config:    params.AllEthashProtocolChanges,
	Alloc:     core.GenesisAlloc{testAddr: {Balance: testBalance}},
	ExtraData: []byte("test genesis"),
	Timestamp: 9000,
	BaseFee:   big.NewInt(params.InitialBaseFee),
}

<<<<<<< HEAD
=======
var genesisForHistorical = &core.Genesis{
	Config:    params.OptimismTestConfig,
	Alloc:     core.GenesisAlloc{testAddr: {Balance: testBalance}},
	ExtraData: []byte("test genesis"),
	Timestamp: 9000,
	BaseFee:   big.NewInt(params.InitialBaseFee),
}

var depositTx = types.NewTx(&types.DepositTx{
	Value: big.NewInt(12),
	Gas:   params.TxGas + 2000,
	To:    &common.Address{2},
	Data:  make([]byte, 500),
})

>>>>>>> ea3c3044
var testTx1 = types.MustSignNewTx(testKey, types.LatestSigner(genesis.Config), &types.LegacyTx{
	Nonce:    0,
	Value:    big.NewInt(12),
	GasPrice: big.NewInt(params.InitialBaseFee),
	Gas:      params.TxGas,
	To:       &common.Address{2},
})

var testTx2 = types.MustSignNewTx(testKey, types.LatestSigner(genesis.Config), &types.LegacyTx{
	Nonce:    1,
	Value:    big.NewInt(8),
	GasPrice: big.NewInt(params.InitialBaseFee),
	Gas:      params.TxGas,
	To:       &common.Address{2},
})

<<<<<<< HEAD
func newTestBackend(t *testing.T) (*node.Node, []*types.Block) {
	// Generate test chain.
	blocks := generateTestChain()
=======
type mockHistoricalBackend struct{}

func (m *mockHistoricalBackend) Call(ctx context.Context, args ethapi.TransactionArgs, blockNrOrHash rpc.BlockNumberOrHash, overrides *ethapi.StateOverride) (hexutil.Bytes, error) {
	num, ok := blockNrOrHash.Number()
	if ok && num == 1 {
		return hexutil.Bytes("test"), nil
	}
	return nil, ethereum.NotFound
}

func (m *mockHistoricalBackend) EstimateGas(ctx context.Context, args ethapi.TransactionArgs, blockNrOrHash *rpc.BlockNumberOrHash) (hexutil.Uint64, error) {
	num, ok := blockNrOrHash.Number()
	if ok && num == 1 {
		return hexutil.Uint64(12345), nil
	}
	return 0, ethereum.NotFound
}

func newMockHistoricalBackend(t *testing.T) string {
	s := rpc.NewServer()
	err := node.RegisterApis([]rpc.API{
		{
			Namespace:     "eth",
			Service:       new(mockHistoricalBackend),
			Public:        true,
			Authenticated: false,
		},
	}, nil, s)
	if err != nil {
		t.Fatalf("error creating mock historical backend: %v", err)
	}

	hdlr := node.NewHTTPHandlerStack(s, []string{"*"}, []string{"*"}, nil)
	mux := http.NewServeMux()
	mux.Handle("/", hdlr)

	listener, err := net.Listen("tcp", "127.0.0.1:0")
	if err != nil {
		t.Fatalf("error creating mock historical backend listener: %v", err)
	}

	go func() {
		httpS := &http.Server{Handler: mux}
		httpS.Serve(listener)

		t.Cleanup(func() {
			httpS.Shutdown(context.Background())
		})
	}()

	return fmt.Sprintf("http://%s", listener.Addr().String())
}

func newTestBackend(t *testing.T, enableHistoricalState bool) (*node.Node, []*types.Block) {
	histAddr := newMockHistoricalBackend(t)

	var consensusEngine consensus.Engine
	var actualGenesis *core.Genesis
	var chainLength int
	if enableHistoricalState {
		actualGenesis = genesisForHistorical
		consensusEngine = beacon.New(ethash.NewFaker())
		chainLength = 10
	} else {
		actualGenesis = genesis
		consensusEngine = ethash.NewFaker()
		chainLength = 2
	}

	// Generate test chain
	blocks := generateTestChain(consensusEngine, actualGenesis, chainLength)
>>>>>>> ea3c3044

	// Create node
	n, err := node.New(&node.Config{})
	if err != nil {
		t.Fatalf("can't create new node: %v", err)
	}
	// Create Ethereum Service
<<<<<<< HEAD
	config := &ethconfig.Config{Genesis: genesis}
=======
	config := &ethconfig.Config{Genesis: actualGenesis}
	if enableHistoricalState {
		config.RollupHistoricalRPC = histAddr
		config.RollupHistoricalRPCTimeout = time.Second * 5
	}
>>>>>>> ea3c3044
	ethservice, err := eth.New(n, config)
	if err != nil {
		t.Fatalf("can't create new ethereum service: %v", err)
	}
	if enableHistoricalState { // swap to the pre-bedrock consensus-engine that we used to generate the historical blocks
		ethservice.BlockChain().Engine().(*beacon.Beacon).SwapInner(ethash.NewFaker())
	}
	// Import the test chain.
	if err := n.Start(); err != nil {
		t.Fatalf("can't start test node: %v", err)
	}
	if _, err := ethservice.BlockChain().InsertChain(blocks[1:]); err != nil {
		t.Fatalf("can't import test blocks: %v", err)
	}
	if enableHistoricalState {
		// Now that we have a filled DB, swap the pre-Bedrock consensus to OpLegacy,
		// which does not support re-processing of pre-bedrock data.
		ethservice.Engine().(*beacon.Beacon).SwapInner(&beacon.OpLegacy{})
	}
	return n, blocks
}

<<<<<<< HEAD
func generateTestChain() []*types.Block {
=======
func generateTestChain(consensusEngine consensus.Engine, genesis *core.Genesis, length int) []*types.Block {
>>>>>>> ea3c3044
	generate := func(i int, g *core.BlockGen) {
		g.OffsetTime(5)
		g.SetExtra([]byte("test"))
		if i == 1 {
			// Test transactions are included in block #2.
			if genesis.Config.Optimism != nil && genesis.Config.IsBedrock(big.NewInt(1)) {
				g.AddTx(depositTx)
			}
			g.AddTx(testTx1)
			g.AddTx(testTx2)
		}
	}
<<<<<<< HEAD
	_, blocks, _ := core.GenerateChainWithGenesis(genesis, ethash.NewFaker(), 2, generate)
	return append([]*types.Block{genesis.ToBlock()}, blocks...)
=======
	_, blocks, _ := core.GenerateChainWithGenesis(genesis, consensusEngine, length, generate)
	return append([]*types.Block{genesis.ToBlock()}, blocks...)
}

func TestEthClientHistoricalBackend(t *testing.T) {
	backend, _ := newTestBackend(t, true)
	client := backend.Attach()
	defer backend.Close()
	defer client.Close()

	testHistoricalRPC(t, client)
>>>>>>> ea3c3044
}

func TestEthClient(t *testing.T) {
	backend, chain := newTestBackend(t)
	client := backend.Attach()
	defer backend.Close()
	defer client.Close()

	tests := map[string]struct {
		test func(t *testing.T)
	}{
		"Header": {
			func(t *testing.T) { testHeader(t, chain, client) },
		},
		"BalanceAt": {
			func(t *testing.T) { testBalanceAt(t, client) },
		},
		"TxInBlockInterrupted": {
			func(t *testing.T) { testTransactionInBlockInterrupted(t, client) },
		},
		"ChainID": {
			func(t *testing.T) { testChainID(t, client) },
		},
		"GetBlock": {
			func(t *testing.T) { testGetBlock(t, client) },
		},
		"StatusFunctions": {
			func(t *testing.T) { testStatusFunctions(t, client) },
		},
		"CallContract": {
			func(t *testing.T) { testCallContract(t, client) },
		},
		"CallContractAtHash": {
			func(t *testing.T) { testCallContractAtHash(t, client) },
		},
		"AtFunctions": {
			func(t *testing.T) { testAtFunctions(t, client) },
		},
		"TransactionSender": {
			func(t *testing.T) { testTransactionSender(t, client) },
		},
		"EstimateGas": {
			func(t *testing.T) { testEstimateGas(t, client) },
		},
	}

	t.Parallel()
	for name, tt := range tests {
		t.Run(name, tt.test)
	}
}

func testHeader(t *testing.T, chain []*types.Block, client *rpc.Client) {
	tests := map[string]struct {
		block   *big.Int
		want    *types.Header
		wantErr error
	}{
		"genesis": {
			block: big.NewInt(0),
			want:  chain[0].Header(),
		},
		"first_block": {
			block: big.NewInt(1),
			want:  chain[1].Header(),
		},
		"future_block": {
			block:   big.NewInt(1000000000),
			want:    nil,
			wantErr: ethereum.NotFound,
		},
	}
	for name, tt := range tests {
		t.Run(name, func(t *testing.T) {
			ec := NewClient(client)
			ctx, cancel := context.WithTimeout(context.Background(), 100*time.Millisecond)
			defer cancel()

			got, err := ec.HeaderByNumber(ctx, tt.block)
			if !errors.Is(err, tt.wantErr) {
				t.Fatalf("HeaderByNumber(%v) error = %q, want %q", tt.block, err, tt.wantErr)
			}
			if got != nil && got.Number != nil && got.Number.Sign() == 0 {
				got.Number = big.NewInt(0) // hack to make DeepEqual work
			}
			if !reflect.DeepEqual(got, tt.want) {
				t.Fatalf("HeaderByNumber(%v)\n   = %v\nwant %v", tt.block, got, tt.want)
			}
		})
	}
}

func testBalanceAt(t *testing.T, client *rpc.Client) {
	tests := map[string]struct {
		account common.Address
		block   *big.Int
		want    *big.Int
		wantErr error
	}{
		"valid_account_genesis": {
			account: testAddr,
			block:   big.NewInt(0),
			want:    testBalance,
		},
		"valid_account": {
			account: testAddr,
			block:   big.NewInt(1),
			want:    testBalance,
		},
		"non_existent_account": {
			account: common.Address{1},
			block:   big.NewInt(1),
			want:    big.NewInt(0),
		},
		"future_block": {
			account: testAddr,
			block:   big.NewInt(1000000000),
			want:    big.NewInt(0),
			wantErr: errors.New("header not found"),
		},
	}
	for name, tt := range tests {
		t.Run(name, func(t *testing.T) {
			ec := NewClient(client)
			ctx, cancel := context.WithTimeout(context.Background(), 100*time.Millisecond)
			defer cancel()

			got, err := ec.BalanceAt(ctx, tt.account, tt.block)
			if tt.wantErr != nil && (err == nil || err.Error() != tt.wantErr.Error()) {
				t.Fatalf("BalanceAt(%x, %v) error = %q, want %q", tt.account, tt.block, err, tt.wantErr)
			}
			if got.Cmp(tt.want) != 0 {
				t.Fatalf("BalanceAt(%x, %v) = %v, want %v", tt.account, tt.block, got, tt.want)
			}
		})
	}
}

func testTransactionInBlockInterrupted(t *testing.T, client *rpc.Client) {
	ec := NewClient(client)

	// Get current block by number.
	block, err := ec.BlockByNumber(context.Background(), nil)
	if err != nil {
		t.Fatalf("unexpected error: %v", err)
	}

	// Test tx in block interrupted.
	ctx, cancel := context.WithCancel(context.Background())
	cancel()
	<-ctx.Done() // Ensure the close of the Done channel
	tx, err := ec.TransactionInBlock(ctx, block.Hash(), 0)
	if tx != nil {
		t.Fatal("transaction should be nil")
	}
	if err == nil || err == ethereum.NotFound {
		t.Fatal("error should not be nil/notfound")
	}

	// Test tx in block not found.
	if _, err := ec.TransactionInBlock(context.Background(), block.Hash(), 20); err != ethereum.NotFound {
		t.Fatal("error should be ethereum.NotFound")
	}
}

func testChainID(t *testing.T, client *rpc.Client) {
	ec := NewClient(client)
	id, err := ec.ChainID(context.Background())
	if err != nil {
		t.Fatalf("unexpected error: %v", err)
	}
	if id == nil || id.Cmp(params.AllEthashProtocolChanges.ChainID) != 0 {
		t.Fatalf("ChainID returned wrong number: %+v", id)
	}
}

func testGetBlock(t *testing.T, client *rpc.Client) {
	ec := NewClient(client)

	// Get current block number
	blockNumber, err := ec.BlockNumber(context.Background())
	if err != nil {
		t.Fatalf("unexpected error: %v", err)
	}
	if blockNumber != 2 {
		t.Fatalf("BlockNumber returned wrong number: %d", blockNumber)
	}
	// Get current block by number
	block, err := ec.BlockByNumber(context.Background(), new(big.Int).SetUint64(blockNumber))
	if err != nil {
		t.Fatalf("unexpected error: %v", err)
	}
	if block.NumberU64() != blockNumber {
		t.Fatalf("BlockByNumber returned wrong block: want %d got %d", blockNumber, block.NumberU64())
	}
	// Get current block by hash
	blockH, err := ec.BlockByHash(context.Background(), block.Hash())
	if err != nil {
		t.Fatalf("unexpected error: %v", err)
	}
	if block.Hash() != blockH.Hash() {
		t.Fatalf("BlockByHash returned wrong block: want %v got %v", block.Hash().Hex(), blockH.Hash().Hex())
	}
	// Get header by number
	header, err := ec.HeaderByNumber(context.Background(), new(big.Int).SetUint64(blockNumber))
	if err != nil {
		t.Fatalf("unexpected error: %v", err)
	}
	if block.Header().Hash() != header.Hash() {
		t.Fatalf("HeaderByNumber returned wrong header: want %v got %v", block.Header().Hash().Hex(), header.Hash().Hex())
	}
	// Get header by hash
	headerH, err := ec.HeaderByHash(context.Background(), block.Hash())
	if err != nil {
		t.Fatalf("unexpected error: %v", err)
	}
	if block.Header().Hash() != headerH.Hash() {
		t.Fatalf("HeaderByHash returned wrong header: want %v got %v", block.Header().Hash().Hex(), headerH.Hash().Hex())
	}
}

func testStatusFunctions(t *testing.T, client *rpc.Client) {
	ec := NewClient(client)

	// Sync progress
	progress, err := ec.SyncProgress(context.Background())
	if err != nil {
		t.Fatalf("unexpected error: %v", err)
	}
	if progress != nil {
		t.Fatalf("unexpected progress: %v", progress)
	}

	// NetworkID
	networkID, err := ec.NetworkID(context.Background())
	if err != nil {
		t.Fatalf("unexpected error: %v", err)
	}
	if networkID.Cmp(big.NewInt(1337)) != 0 {
		t.Fatalf("unexpected networkID: %v", networkID)
	}

	// SuggestGasPrice
	gasPrice, err := ec.SuggestGasPrice(context.Background())
	if err != nil {
		t.Fatalf("unexpected error: %v", err)
	}
	if gasPrice.Cmp(big.NewInt(1000000000)) != 0 {
		t.Fatalf("unexpected gas price: %v", gasPrice)
	}

	// SuggestGasTipCap
	gasTipCap, err := ec.SuggestGasTipCap(context.Background())
	if err != nil {
		t.Fatalf("unexpected error: %v", err)
	}
	if gasTipCap.Cmp(big.NewInt(234375000)) != 0 {
		t.Fatalf("unexpected gas tip cap: %v", gasTipCap)
	}

	// FeeHistory
	history, err := ec.FeeHistory(context.Background(), 1, big.NewInt(2), []float64{95, 99})
	if err != nil {
		t.Fatalf("unexpected error: %v", err)
	}
	want := &ethereum.FeeHistory{
		OldestBlock: big.NewInt(2),
		Reward: [][]*big.Int{
			{
				big.NewInt(234375000),
				big.NewInt(234375000),
			},
		},
		BaseFee: []*big.Int{
			big.NewInt(765625000),
			big.NewInt(671627818),
		},
		GasUsedRatio: []float64{0.008912678667376286},
	}
	if !reflect.DeepEqual(history, want) {
		t.Fatalf("FeeHistory result doesn't match expected: (got: %v, want: %v)", history, want)
	}
}

func testCallContractAtHash(t *testing.T, client *rpc.Client) {
	ec := NewClient(client)

	// EstimateGas
	msg := ethereum.CallMsg{
		From:  testAddr,
		To:    &common.Address{},
		Gas:   21000,
		Value: big.NewInt(1),
	}
	gas, err := ec.EstimateGas(context.Background(), msg)
	if err != nil {
		t.Fatalf("unexpected error: %v", err)
	}
	if gas != 21000 {
		t.Fatalf("unexpected gas price: %v", gas)
	}
	block, err := ec.HeaderByNumber(context.Background(), big.NewInt(1))
	if err != nil {
		t.Fatalf("BlockByNumber error: %v", err)
	}
	// CallContract
	if _, err := ec.CallContractAtHash(context.Background(), msg, block.Hash()); err != nil {
		t.Fatalf("unexpected error: %v", err)
	}
}

func testCallContract(t *testing.T, client *rpc.Client) {
	ec := NewClient(client)

	// EstimateGas
	msg := ethereum.CallMsg{
		From:  testAddr,
		To:    &common.Address{},
		Gas:   21000,
		Value: big.NewInt(1),
	}
	gas, err := ec.EstimateGas(context.Background(), msg)
	if err != nil {
		t.Fatalf("unexpected error: %v", err)
	}
	if gas != 21000 {
		t.Fatalf("unexpected gas price: %v", gas)
	}
	// CallContract
	if _, err := ec.CallContract(context.Background(), msg, big.NewInt(1)); err != nil {
		t.Fatalf("unexpected error: %v", err)
	}
	// PendingCallContract
	if _, err := ec.PendingCallContract(context.Background(), msg); err != nil {
		t.Fatalf("unexpected error: %v", err)
	}
}

func testAtFunctions(t *testing.T, client *rpc.Client) {
	ec := NewClient(client)

	block, err := ec.HeaderByNumber(context.Background(), big.NewInt(1))
	if err != nil {
		t.Fatalf("BlockByNumber error: %v", err)
	}

	// send a transaction for some interesting pending status
	sendTransaction(ec)
	time.Sleep(100 * time.Millisecond)

	// Check pending transaction count
	pending, err := ec.PendingTransactionCount(context.Background())
	if err != nil {
		t.Fatalf("unexpected error: %v", err)
	}
	if pending != 1 {
		t.Fatalf("unexpected pending, wanted 1 got: %v", pending)
	}
	// Query balance
	balance, err := ec.BalanceAt(context.Background(), testAddr, nil)
	if err != nil {
		t.Fatalf("unexpected error: %v", err)
	}
	hashBalance, err := ec.BalanceAtHash(context.Background(), testAddr, block.Hash())
	if err != nil {
		t.Fatalf("unexpected error: %v", err)
	}
	if balance.Cmp(hashBalance) == 0 {
		t.Fatalf("unexpected balance at hash: %v %v", balance, hashBalance)
	}
	penBalance, err := ec.PendingBalanceAt(context.Background(), testAddr)
	if err != nil {
		t.Fatalf("unexpected error: %v", err)
	}
	if balance.Cmp(penBalance) == 0 {
		t.Fatalf("unexpected balance: %v %v", balance, penBalance)
	}
	// NonceAt
	nonce, err := ec.NonceAt(context.Background(), testAddr, nil)
	if err != nil {
		t.Fatalf("unexpected error: %v", err)
	}
	hashNonce, err := ec.NonceAtHash(context.Background(), testAddr, block.Hash())
	if err != nil {
		t.Fatalf("unexpected error: %v", err)
	}
	if hashNonce == nonce {
		t.Fatalf("unexpected nonce at hash: %v %v", nonce, hashNonce)
	}
	penNonce, err := ec.PendingNonceAt(context.Background(), testAddr)
	if err != nil {
		t.Fatalf("unexpected error: %v", err)
	}
	if penNonce != nonce+1 {
		t.Fatalf("unexpected nonce: %v %v", nonce, penNonce)
	}
	// StorageAt
	storage, err := ec.StorageAt(context.Background(), testAddr, common.Hash{}, nil)
	if err != nil {
		t.Fatalf("unexpected error: %v", err)
	}
	hashStorage, err := ec.StorageAtHash(context.Background(), testAddr, common.Hash{}, block.Hash())
	if err != nil {
		t.Fatalf("unexpected error: %v", err)
	}
	if !bytes.Equal(storage, hashStorage) {
		t.Fatalf("unexpected storage at hash: %v %v", storage, hashStorage)
	}
	penStorage, err := ec.PendingStorageAt(context.Background(), testAddr, common.Hash{})
	if err != nil {
		t.Fatalf("unexpected error: %v", err)
	}
	if !bytes.Equal(storage, penStorage) {
		t.Fatalf("unexpected storage: %v %v", storage, penStorage)
	}
	// CodeAt
	code, err := ec.CodeAt(context.Background(), testAddr, nil)
	if err != nil {
		t.Fatalf("unexpected error: %v", err)
	}
	hashCode, err := ec.CodeAtHash(context.Background(), common.Address{}, block.Hash())
	if err != nil {
		t.Fatalf("unexpected error: %v", err)
	}
	if !bytes.Equal(code, hashCode) {
		t.Fatalf("unexpected code at hash: %v %v", code, hashCode)
	}
	penCode, err := ec.PendingCodeAt(context.Background(), testAddr)
	if err != nil {
		t.Fatalf("unexpected error: %v", err)
	}
	if !bytes.Equal(code, penCode) {
		t.Fatalf("unexpected code: %v %v", code, penCode)
	}
}

func testTransactionSender(t *testing.T, client *rpc.Client) {
	ec := NewClient(client)
	ctx := context.Background()

	// Retrieve testTx1 via RPC.
	block2, err := ec.HeaderByNumber(ctx, big.NewInt(2))
	if err != nil {
		t.Fatal("can't get block 1:", err)
	}
	tx1, err := ec.TransactionInBlock(ctx, block2.Hash(), 0)
	if err != nil {
		t.Fatal("can't get tx:", err)
	}
	if tx1.Hash() != testTx1.Hash() {
		t.Fatalf("wrong tx hash %v, want %v", tx1.Hash(), testTx1.Hash())
	}

	// The sender address is cached in tx1, so no additional RPC should be required in
	// TransactionSender. Ensure the server is not asked by canceling the context here.
	canceledCtx, cancel := context.WithCancel(context.Background())
	cancel()
	<-canceledCtx.Done() // Ensure the close of the Done channel
	sender1, err := ec.TransactionSender(canceledCtx, tx1, block2.Hash(), 0)
	if err != nil {
		t.Fatal(err)
	}
	if sender1 != testAddr {
		t.Fatal("wrong sender:", sender1)
	}

	// Now try to get the sender of testTx2, which was not fetched through RPC.
	// TransactionSender should query the server here.
	sender2, err := ec.TransactionSender(ctx, testTx2, block2.Hash(), 1)
	if err != nil {
		t.Fatal(err)
	}
	if sender2 != testAddr {
		t.Fatal("wrong sender:", sender2)
	}
}

func testEstimateGas(t *testing.T, client *rpc.Client) {
	ec := NewClient(client)

	// EstimateGas
	msg := ethereum.CallMsg{
		From:  testAddr,
		To:    &common.Address{},
		Gas:   21000,
		Value: big.NewInt(1),
	}
	gas, err := ec.EstimateGas(context.Background(), msg)
	if err != nil {
		t.Fatalf("unexpected error: %v", err)
	}
	if gas != 21000 {
		t.Fatalf("unexpected gas price: %v", gas)
	}
}

func sendTransaction(ec *Client) error {
	chainID, err := ec.ChainID(context.Background())
	if err != nil {
		return err
	}
	nonce, err := ec.PendingNonceAt(context.Background(), testAddr)
	if err != nil {
		return err
	}

	signer := types.LatestSignerForChainID(chainID)
	tx, err := types.SignNewTx(testKey, signer, &types.LegacyTx{
		Nonce:    nonce,
		To:       &common.Address{2},
		Value:    big.NewInt(1),
		Gas:      22000,
		GasPrice: big.NewInt(params.InitialBaseFee),
	})
	if err != nil {
		return err
	}
	return ec.SendTransaction(context.Background(), tx)
}<|MERGE_RESOLUTION|>--- conflicted
+++ resolved
@@ -25,14 +25,9 @@
 	"testing"
 	"time"
 
-<<<<<<< HEAD
-=======
-	"github.com/ethereum/go-ethereum/common/hexutil"
 	"github.com/ethereum/go-ethereum/consensus"
 	"github.com/ethereum/go-ethereum/consensus/beacon"
-	"github.com/ethereum/go-ethereum/internal/ethapi"
-
->>>>>>> ea3c3044
+
 	"github.com/ethereum/go-ethereum"
 	"github.com/ethereum/go-ethereum/common"
 	"github.com/ethereum/go-ethereum/consensus/ethash"
@@ -201,16 +196,6 @@
 	BaseFee:   big.NewInt(params.InitialBaseFee),
 }
 
-<<<<<<< HEAD
-=======
-var genesisForHistorical = &core.Genesis{
-	Config:    params.OptimismTestConfig,
-	Alloc:     core.GenesisAlloc{testAddr: {Balance: testBalance}},
-	ExtraData: []byte("test genesis"),
-	Timestamp: 9000,
-	BaseFee:   big.NewInt(params.InitialBaseFee),
-}
-
 var depositTx = types.NewTx(&types.DepositTx{
 	Value: big.NewInt(12),
 	Gas:   params.TxGas + 2000,
@@ -218,7 +203,6 @@
 	Data:  make([]byte, 500),
 })
 
->>>>>>> ea3c3044
 var testTx1 = types.MustSignNewTx(testKey, types.LatestSigner(genesis.Config), &types.LegacyTx{
 	Nonce:    0,
 	Value:    big.NewInt(12),
@@ -235,83 +219,25 @@
 	To:       &common.Address{2},
 })
 
-<<<<<<< HEAD
-func newTestBackend(t *testing.T) (*node.Node, []*types.Block) {
-	// Generate test chain.
-	blocks := generateTestChain()
-=======
-type mockHistoricalBackend struct{}
-
-func (m *mockHistoricalBackend) Call(ctx context.Context, args ethapi.TransactionArgs, blockNrOrHash rpc.BlockNumberOrHash, overrides *ethapi.StateOverride) (hexutil.Bytes, error) {
-	num, ok := blockNrOrHash.Number()
-	if ok && num == 1 {
-		return hexutil.Bytes("test"), nil
-	}
-	return nil, ethereum.NotFound
-}
-
-func (m *mockHistoricalBackend) EstimateGas(ctx context.Context, args ethapi.TransactionArgs, blockNrOrHash *rpc.BlockNumberOrHash) (hexutil.Uint64, error) {
-	num, ok := blockNrOrHash.Number()
-	if ok && num == 1 {
-		return hexutil.Uint64(12345), nil
-	}
-	return 0, ethereum.NotFound
-}
-
-func newMockHistoricalBackend(t *testing.T) string {
-	s := rpc.NewServer()
-	err := node.RegisterApis([]rpc.API{
-		{
-			Namespace:     "eth",
-			Service:       new(mockHistoricalBackend),
-			Public:        true,
-			Authenticated: false,
-		},
-	}, nil, s)
-	if err != nil {
-		t.Fatalf("error creating mock historical backend: %v", err)
-	}
-
-	hdlr := node.NewHTTPHandlerStack(s, []string{"*"}, []string{"*"}, nil)
-	mux := http.NewServeMux()
-	mux.Handle("/", hdlr)
-
-	listener, err := net.Listen("tcp", "127.0.0.1:0")
-	if err != nil {
-		t.Fatalf("error creating mock historical backend listener: %v", err)
-	}
-
-	go func() {
-		httpS := &http.Server{Handler: mux}
-		httpS.Serve(listener)
-
-		t.Cleanup(func() {
-			httpS.Shutdown(context.Background())
-		})
-	}()
-
-	return fmt.Sprintf("http://%s", listener.Addr().String())
-}
-
 func newTestBackend(t *testing.T, enableHistoricalState bool) (*node.Node, []*types.Block) {
-	histAddr := newMockHistoricalBackend(t)
-
 	var consensusEngine consensus.Engine
 	var actualGenesis *core.Genesis
 	var chainLength int
 	if enableHistoricalState {
+		t.Fatal("kroma does not support enableHistoricalState")
+		/* [kroma unsupported]
 		actualGenesis = genesisForHistorical
 		consensusEngine = beacon.New(ethash.NewFaker())
 		chainLength = 10
+		*/
 	} else {
 		actualGenesis = genesis
 		consensusEngine = ethash.NewFaker()
 		chainLength = 2
 	}
 
-	// Generate test chain
+	// Generate test chain.
 	blocks := generateTestChain(consensusEngine, actualGenesis, chainLength)
->>>>>>> ea3c3044
 
 	// Create node
 	n, err := node.New(&node.Config{})
@@ -319,15 +245,7 @@
 		t.Fatalf("can't create new node: %v", err)
 	}
 	// Create Ethereum Service
-<<<<<<< HEAD
 	config := &ethconfig.Config{Genesis: genesis}
-=======
-	config := &ethconfig.Config{Genesis: actualGenesis}
-	if enableHistoricalState {
-		config.RollupHistoricalRPC = histAddr
-		config.RollupHistoricalRPCTimeout = time.Second * 5
-	}
->>>>>>> ea3c3044
 	ethservice, err := eth.New(n, config)
 	if err != nil {
 		t.Fatalf("can't create new ethereum service: %v", err)
@@ -350,43 +268,27 @@
 	return n, blocks
 }
 
-<<<<<<< HEAD
-func generateTestChain() []*types.Block {
-=======
 func generateTestChain(consensusEngine consensus.Engine, genesis *core.Genesis, length int) []*types.Block {
->>>>>>> ea3c3044
 	generate := func(i int, g *core.BlockGen) {
 		g.OffsetTime(5)
 		g.SetExtra([]byte("test"))
 		if i == 1 {
 			// Test transactions are included in block #2.
-			if genesis.Config.Optimism != nil && genesis.Config.IsBedrock(big.NewInt(1)) {
+			if genesis.Config.Kroma != nil && genesis.Config.IsBedrock(big.NewInt(1)) {
 				g.AddTx(depositTx)
 			}
 			g.AddTx(testTx1)
 			g.AddTx(testTx2)
 		}
 	}
-<<<<<<< HEAD
-	_, blocks, _ := core.GenerateChainWithGenesis(genesis, ethash.NewFaker(), 2, generate)
-	return append([]*types.Block{genesis.ToBlock()}, blocks...)
-=======
 	_, blocks, _ := core.GenerateChainWithGenesis(genesis, consensusEngine, length, generate)
 	return append([]*types.Block{genesis.ToBlock()}, blocks...)
 }
 
-func TestEthClientHistoricalBackend(t *testing.T) {
-	backend, _ := newTestBackend(t, true)
-	client := backend.Attach()
-	defer backend.Close()
-	defer client.Close()
-
-	testHistoricalRPC(t, client)
->>>>>>> ea3c3044
-}
+// [kroma unsupported] remove TestEthClientHistoricalBackend
 
 func TestEthClient(t *testing.T) {
-	backend, chain := newTestBackend(t)
+	backend, chain := newTestBackend(t, false)
 	client := backend.Attach()
 	defer backend.Close()
 	defer client.Close()
