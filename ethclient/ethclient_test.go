--- conflicted
+++ resolved
@@ -244,38 +244,13 @@
 			g.AddTx(testTx2)
 		}
 	}
-<<<<<<< HEAD
 	_, blocks, _ := core.GenerateChainWithGenesis(genesis, ethash.NewFaker(), 2, generate)
 	return append([]*types.Block{genesis.ToBlock()}, blocks...)
 }
 
 func TestEthClient(t *testing.T) {
 	backend, chain := newTestBackend(t)
-	client, _ := backend.Attach()
-=======
-	var actualGenesis *core.Genesis
-	if enableHistoricalState {
-		actualGenesis = genesisForHistorical
-	} else {
-		actualGenesis = genesis
-	}
-	_, blocks, _ := core.GenerateChainWithGenesis(actualGenesis, ethash.NewFaker(), 2, generate)
-	return append([]*types.Block{actualGenesis.ToBlock()}, blocks...)
-}
-
-func TestEthClientHistoricalBackend(t *testing.T) {
-	backend, _ := newTestBackend(t, true)
 	client := backend.Attach()
-	defer backend.Close()
-	defer client.Close()
-
-	testHistoricalRPC(t, client)
-}
-
-func TestEthClient(t *testing.T) {
-	backend, chain := newTestBackend(t, false)
-	client := backend.Attach()
->>>>>>> 79ce42c3
 	defer backend.Close()
 	defer client.Close()
 
