--- conflicted
+++ resolved
@@ -371,7 +371,20 @@
 	for leaf := range in {
 		t.Update(leaf.key[:], leaf.value)
 	}
-<<<<<<< HEAD
+	out <- t.Commit()
+}
+
+func zkTrieGenerate(db ethdb.KeyValueWriter, scheme string, owner common.Hash, in chan trieKV, out chan common.Hash) {
+	var nodeWriter trie.NodeWriteFunc
+	if db != nil {
+		nodeWriter = func(path []byte, hash common.Hash, blob []byte) {
+			rawdb.WriteTrieNode(db, owner, path, hash, blob, scheme)
+		}
+	}
+	t := trie.NewZkStackTrie(nodeWriter, nil)
+	for leaf := range in {
+		t.Update(trie.ZkIteratorKeyToHash(leaf.key).Bytes(), leaf.value)
+	}
 	var root common.Hash
 	if db == nil {
 		root = t.Hash()
@@ -379,27 +392,4 @@
 		root, _ = t.Commit()
 	}
 	out <- root
-}
-
-func zkTrieGenerate(db ethdb.KeyValueWriter, scheme string, owner common.Hash, in chan trieKV, out chan common.Hash) {
-	var nodeWriter trie.NodeWriteFunc
-	if db != nil {
-		nodeWriter = func(path []byte, hash common.Hash, blob []byte) {
-			rawdb.WriteTrieNode(db, owner, path, hash, blob, scheme)
-		}
-	}
-	t := trie.NewZkStackTrie(nodeWriter, nil)
-	for leaf := range in {
-		t.Update(trie.ZkIteratorKeyToHash(leaf.key).Bytes(), leaf.value)
-	}
-	var root common.Hash
-	if db == nil {
-		root = t.Hash()
-	} else {
-		root, _ = t.Commit()
-	}
-	out <- root
-=======
-	out <- t.Commit()
->>>>>>> ea3c3044
 }