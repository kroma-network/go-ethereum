--- conflicted
+++ resolved
@@ -316,21 +316,14 @@
 			}
 			s.db.StorageDeleted += 1
 		} else {
-<<<<<<< HEAD
-			trimmedVal := common.TrimLeftZeroes(value[:])
+			trimmed := common.TrimLeftZeroes(value[:])
 			if s.db.IsZktrie() {
-				snapshotVal = common.CopyBytes(trimmedVal)
+				encoded = common.CopyBytes(trimmed)
 			} else {
 				// Encoding []byte cannot fail, ok to ignore the error.
-				snapshotVal, _ = rlp.EncodeToBytes(trimmedVal)
-			}
-			if err := tr.UpdateStorage(s.address, key[:], trimmedVal); err != nil {
-=======
-			// Encoding []byte cannot fail, ok to ignore the error.
-			trimmed := common.TrimLeftZeroes(value[:])
-			encoded, _ = rlp.EncodeToBytes(trimmed)
+				encoded, _ = rlp.EncodeToBytes(trimmed)
+			}
 			if err := tr.UpdateStorage(s.address, key[:], trimmed); err != nil {
->>>>>>> 78643d85
 				s.db.setError(err)
 				return nil, err
 			}
