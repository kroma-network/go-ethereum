--- conflicted
+++ resolved
@@ -207,13 +207,8 @@
 }
 
 // OpenStorageTrie opens the storage trie of an account.
-<<<<<<< HEAD
 func (db *cachingDB) OpenStorageTrie(stateRoot common.Hash, address common.Address, root common.Hash, self Trie) (Trie, error) {
-	if db.triedb.IsZkStateTrie() {
-=======
-func (db *cachingDB) OpenStorageTrie(stateRoot common.Hash, address common.Address, root common.Hash) (Trie, error) {
 	if db.triedb.IsKromaZK() {
->>>>>>> b1cb8225
 		return trie.NewZkMerkleStateTrie(root, db.triedb)
 	}
 	// [Scroll: START]
