--- conflicted
+++ resolved
@@ -3299,13 +3299,8 @@
 		b.AddTx(tx)
 	})
 	// Import the canonical chain
-<<<<<<< HEAD
-	chain, err := NewBlockChain(rawdb.NewMemoryDatabase(), nil, gspec, nil, engine, vm.Config{
+	chain, err := NewBlockChain(rawdb.NewMemoryDatabase(), DefaultCacheConfigWithScheme(scheme), gspec, nil, engine, vm.Config{
 		Tracer: vm.NewJSONLogger(nil, os.Stdout),
-=======
-	chain, err := NewBlockChain(rawdb.NewMemoryDatabase(), DefaultCacheConfigWithScheme(scheme), gspec, nil, engine, vm.Config{
-		Tracer: logger.NewJSONLogger(nil, os.Stdout),
->>>>>>> 78643d85
 	}, nil, nil)
 	if err != nil {
 		t.Fatalf("failed to create tester chain: %v", err)
@@ -3386,13 +3381,8 @@
 		b.AddTx(tx)
 	})
 	// Import the canonical chain
-<<<<<<< HEAD
-	chain, err := NewBlockChain(rawdb.NewMemoryDatabase(), nil, gspec, nil, engine, vm.Config{
+	chain, err := NewBlockChain(rawdb.NewMemoryDatabase(), DefaultCacheConfigWithScheme(scheme), gspec, nil, engine, vm.Config{
 		Tracer: vm.NewJSONLogger(nil, os.Stdout),
-=======
-	chain, err := NewBlockChain(rawdb.NewMemoryDatabase(), DefaultCacheConfigWithScheme(scheme), gspec, nil, engine, vm.Config{
-		Tracer: logger.NewJSONLogger(nil, os.Stdout),
->>>>>>> 78643d85
 	}, nil, nil)
 	if err != nil {
 		t.Fatalf("failed to create tester chain: %v", err)
