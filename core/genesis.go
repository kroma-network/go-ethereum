--- conflicted
+++ resolved
@@ -131,17 +131,6 @@
 }
 
 // hash computes the state root according to the genesis specification.
-<<<<<<< HEAD
-// [Scroll: START]
-func (ga *GenesisAlloc) hash(trieCfg *trie.Config) (common.Hash, error) {
-	// [Scroll: END]
-	// Create an ephemeral in-memory database for computing hash,
-	// all the derived states will be discarded to not pollute disk.
-	// [Scroll: START]
-	db := state.NewDatabaseWithConfig(rawdb.NewMemoryDatabase(), trieCfg)
-	// [Scroll: END]
-	statedb, err := state.New(types.GetEmptyRootHash(trieCfg != nil && trieCfg.Zktrie), db, nil)
-=======
 func (ga *GenesisAlloc) hash(isVerkle bool) (common.Hash, error) {
 	// If a genesis-time verkle trie is requested, create a trie config
 	// with the verkle trie enabled so that the tree can be initialized
@@ -157,7 +146,6 @@
 	// all the derived states will be discarded to not pollute disk.
 	db := state.NewDatabaseWithConfig(rawdb.NewMemoryDatabase(), config)
 	statedb, err := state.New(types.EmptyRootHash, db, nil)
->>>>>>> 70103aa6
 	if err != nil {
 		return common.Hash{}, err
 	}
@@ -544,11 +532,7 @@
 				"and non-empty state-allocation", *g.StateHash))
 		}
 		root = *g.StateHash
-<<<<<<< HEAD
-	} else if root, err = g.Alloc.hash(trieCfg); err != nil {
-=======
 	} else if root, err = g.Alloc.hash(g.IsVerkle()); err != nil {
->>>>>>> 70103aa6
 		panic(err)
 	}
 	head := &types.Header{
@@ -719,17 +703,13 @@
 			common.BytesToAddress([]byte{7}): {Balance: big.NewInt(1)}, // ECScalarMul
 			common.BytesToAddress([]byte{8}): {Balance: big.NewInt(1)}, // ECPairing
 			common.BytesToAddress([]byte{9}): {Balance: big.NewInt(1)}, // BLAKE2b
-<<<<<<< HEAD
-			// [Scroll: START]
-			// LSH 250 due to finite field limitation
-			faucet: {Balance: new(big.Int).Sub(new(big.Int).Lsh(big.NewInt(1), 250), big.NewInt(9))},
-			// [Scroll: END]
-=======
->>>>>>> 70103aa6
 		},
 	}
 	if faucet != nil {
-		genesis.Alloc[*faucet] = GenesisAccount{Balance: new(big.Int).Sub(new(big.Int).Lsh(big.NewInt(1), 256), big.NewInt(9))}
+		// [Scroll: START]
+		// LSH 250 due to finite field limitation
+		genesis.Alloc[*faucet] = GenesisAccount{Balance: new(big.Int).Sub(new(big.Int).Lsh(big.NewInt(1), 250), big.NewInt(9))}
+		// [Scroll: END]
 	}
 	return genesis
 }
