--- conflicted
+++ resolved
@@ -1437,16 +1437,10 @@
 	}
 	pool.currentState = statedb
 	pool.pendingNonces = newNoncer(statedb)
-<<<<<<< HEAD
-	pool.currentMaxGas = newHead.GasLimit
-	if pool.chainconfig.IsKroma() {
-		pool.currentMaxGas -= l1InfoGasOverhead
-=======
-	if !pool.chainconfig.IsOptimism() {
+	if !pool.chainconfig.IsKroma() {
 		pool.currentMaxGas.Store(newHead.GasLimit)
 	} else {
 		pool.currentMaxGas.Store(newHead.GasLimit - l1InfoGasOverhead)
->>>>>>> b5fecf58
 	}
 
 	costFn := types.NewL1CostFunc(pool.chainconfig, statedb)
