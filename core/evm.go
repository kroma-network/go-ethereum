// Copyright 2016 The go-ethereum Authors
// This file is part of the go-ethereum library.
//
// The go-ethereum library is free software: you can redistribute it and/or modify
// it under the terms of the GNU Lesser General Public License as published by
// the Free Software Foundation, either version 3 of the License, or
// (at your option) any later version.
//
// The go-ethereum library is distributed in the hope that it will be useful,
// but WITHOUT ANY WARRANTY; without even the implied warranty of
// MERCHANTABILITY or FITNESS FOR A PARTICULAR PURPOSE. See the
// GNU Lesser General Public License for more details.
//
// You should have received a copy of the GNU Lesser General Public License
// along with the go-ethereum library. If not, see <http://www.gnu.org/licenses/>.

package core

import (
	"math/big"

	"github.com/ethereum/go-ethereum/common"
	"github.com/ethereum/go-ethereum/consensus"
	"github.com/ethereum/go-ethereum/core/types"
	"github.com/ethereum/go-ethereum/core/vm"
	"github.com/ethereum/go-ethereum/params"
)

// ChainContext supports retrieving headers and consensus parameters from the
// current blockchain to be used during transaction processing.
type ChainContext interface {
	// Engine retrieves the chain's consensus engine.
	Engine() consensus.Engine

	// GetHeader returns the header corresponding to the hash/number argument pair.
	GetHeader(common.Hash, uint64) *types.Header
}

// NewEVMBlockContext creates a new context for use in the EVM.
func NewEVMBlockContext(header *types.Header, chain ChainContext, author *common.Address, config *params.ChainConfig, statedb types.StateGetter) vm.BlockContext {
	var (
		beneficiary common.Address
		baseFee     *big.Int
		random      *common.Hash
	)

	// If we don't have an explicit author (i.e. not mining), extract from the header
	if author == nil {
		beneficiary, _ = chain.Engine().Author(header) // Ignore error, we're past header validation
	} else {
		beneficiary = *author
	}
	if header.BaseFee != nil {
		baseFee = new(big.Int).Set(header.BaseFee)
	}
	if header.Difficulty.Cmp(common.Big0) == 0 {
		random = &header.MixDigest
	}
	return vm.BlockContext{
<<<<<<< HEAD
		CanTransfer: CanTransfer,
		Transfer:    Transfer,
		GetHash:     GetHashFn(header, chain),
		Coinbase:    beneficiary,
		BlockNumber: new(big.Int).Set(header.Number),
		Time:        header.Time,
		Difficulty:  new(big.Int).Set(header.Difficulty),
		BaseFee:     baseFee,
		GasLimit:    header.GasLimit,
		Random:      random,
		L1CostFunc:  types.NewL1CostFunc(config, statedb),
=======
		CanTransfer:         CanTransfer,
		Transfer:            Transfer,
		GetHash:             GetHashFn(header, chain),
		Coinbase:            beneficiary,
		BlockNumber:         new(big.Int).Set(header.Number),
		Time:                header.Time,
		Difficulty:          new(big.Int).Set(header.Difficulty),
		BaseFee:             baseFee,
		GasLimit:            header.GasLimit,
		Random:              random,
		L1CostFunc:          types.NewL1CostFunc(config, statedb),
		FeeDistributionFunc: types.NewFeeDistributionFunc(config, statedb),
>>>>>>> e271703f
	}
}

// NewEVMTxContext creates a new transaction context for a single transaction.
func NewEVMTxContext(msg *Message) vm.TxContext {
	return vm.TxContext{
		Origin: msg.From,
		// [Scroll: START]
		To: msg.To,
		// [Scroll: END]
		GasPrice: new(big.Int).Set(msg.GasPrice),
	}
}

// GetHashFn returns a GetHashFunc which retrieves header hashes by number
func GetHashFn(ref *types.Header, chain ChainContext) func(n uint64) common.Hash {
	// Cache will initially contain [refHash.parent],
	// Then fill up with [refHash.p, refHash.pp, refHash.ppp, ...]
	var cache []common.Hash

	return func(n uint64) common.Hash {
		if ref.Number.Uint64() <= n {
			// This situation can happen if we're doing tracing and using
			// block overrides.
			return common.Hash{}
		}
		// If there's no hash cache yet, make one
		if len(cache) == 0 {
			cache = append(cache, ref.ParentHash)
		}
		if idx := ref.Number.Uint64() - n - 1; idx < uint64(len(cache)) {
			return cache[idx]
		}
		// No luck in the cache, but we can start iterating from the last element we already know
		lastKnownHash := cache[len(cache)-1]
		lastKnownNumber := ref.Number.Uint64() - uint64(len(cache))

		for {
			header := chain.GetHeader(lastKnownHash, lastKnownNumber)
			if header == nil {
				break
			}
			cache = append(cache, header.ParentHash)
			lastKnownHash = header.ParentHash
			lastKnownNumber = header.Number.Uint64() - 1
			if n == lastKnownNumber {
				return lastKnownHash
			}
		}
		return common.Hash{}
	}
}

// CanTransfer checks whether there are enough funds in the address' account to make a transfer.
// This does not take the necessary gas in to account to make the transfer valid.
func CanTransfer(db vm.StateDB, addr common.Address, amount *big.Int) bool {
	return db.GetBalance(addr).Cmp(amount) >= 0
}

// Transfer subtracts amount from sender and adds amount to recipient using the given Db
func Transfer(db vm.StateDB, sender, recipient common.Address, amount *big.Int) {
	db.SubBalance(sender, amount)
	db.AddBalance(recipient, amount)
}<|MERGE_RESOLUTION|>--- conflicted
+++ resolved
@@ -57,19 +57,6 @@
 		random = &header.MixDigest
 	}
 	return vm.BlockContext{
-<<<<<<< HEAD
-		CanTransfer: CanTransfer,
-		Transfer:    Transfer,
-		GetHash:     GetHashFn(header, chain),
-		Coinbase:    beneficiary,
-		BlockNumber: new(big.Int).Set(header.Number),
-		Time:        header.Time,
-		Difficulty:  new(big.Int).Set(header.Difficulty),
-		BaseFee:     baseFee,
-		GasLimit:    header.GasLimit,
-		Random:      random,
-		L1CostFunc:  types.NewL1CostFunc(config, statedb),
-=======
 		CanTransfer:         CanTransfer,
 		Transfer:            Transfer,
 		GetHash:             GetHashFn(header, chain),
@@ -82,7 +69,6 @@
 		Random:              random,
 		L1CostFunc:          types.NewL1CostFunc(config, statedb),
 		FeeDistributionFunc: types.NewFeeDistributionFunc(config, statedb),
->>>>>>> e271703f
 	}
 }
 
