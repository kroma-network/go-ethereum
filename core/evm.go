// Copyright 2016 The go-ethereum Authors
// This file is part of the go-ethereum library.
//
// The go-ethereum library is free software: you can redistribute it and/or modify
// it under the terms of the GNU Lesser General Public License as published by
// the Free Software Foundation, either version 3 of the License, or
// (at your option) any later version.
//
// The go-ethereum library is distributed in the hope that it will be useful,
// but WITHOUT ANY WARRANTY; without even the implied warranty of
// MERCHANTABILITY or FITNESS FOR A PARTICULAR PURPOSE. See the
// GNU Lesser General Public License for more details.
//
// You should have received a copy of the GNU Lesser General Public License
// along with the go-ethereum library. If not, see <http://www.gnu.org/licenses/>.

package core

import (
	"math/big"

	"github.com/ethereum/go-ethereum/common"
	"github.com/ethereum/go-ethereum/consensus"
	"github.com/ethereum/go-ethereum/consensus/misc/eip4844"
	"github.com/ethereum/go-ethereum/core/types"
	"github.com/ethereum/go-ethereum/core/vm"
	"github.com/ethereum/go-ethereum/params"
)

// ChainContext supports retrieving headers and consensus parameters from the
// current blockchain to be used during transaction processing.
type ChainContext interface {
	// Engine retrieves the chain's consensus engine.
	Engine() consensus.Engine

	// GetHeader returns the header corresponding to the hash/number argument pair.
	GetHeader(common.Hash, uint64) *types.Header
}

// NewEVMBlockContext creates a new context for use in the EVM.
func NewEVMBlockContext(header *types.Header, chain ChainContext, author *common.Address, config *params.ChainConfig, statedb types.StateGetter) vm.BlockContext {
	var (
		beneficiary common.Address
		baseFee     *big.Int
		blobBaseFee *big.Int
		random      *common.Hash
	)

	// If we don't have an explicit author (i.e. not mining), extract from the header
	if author == nil {
		beneficiary, _ = chain.Engine().Author(header) // Ignore error, we're past header validation
	} else {
		beneficiary = *author
	}
	if header.BaseFee != nil {
		baseFee = new(big.Int).Set(header.BaseFee)
	}
	if header.ExcessBlobGas != nil {
		blobBaseFee = eip4844.CalcBlobFee(*header.ExcessBlobGas)
	}
	if header.Difficulty.Cmp(common.Big0) == 0 {
		random = &header.MixDigest
	}
	return vm.BlockContext{
<<<<<<< HEAD
		CanTransfer:         CanTransfer,
		Transfer:            Transfer,
		GetHash:             GetHashFn(header, chain),
		Coinbase:            beneficiary,
		BlockNumber:         new(big.Int).Set(header.Number),
		Time:                header.Time,
		Difficulty:          new(big.Int).Set(header.Difficulty),
		BaseFee:             baseFee,
		GasLimit:            header.GasLimit,
		Random:              random,
		ExcessBlobGas:       header.ExcessBlobGas,
		L1CostFunc:          types.NewL1CostFunc(config, statedb),
		FeeDistributionFunc: types.NewFeeDistributionFunc(config, statedb),
=======
		CanTransfer: CanTransfer,
		Transfer:    Transfer,
		GetHash:     GetHashFn(header, chain),
		Coinbase:    beneficiary,
		BlockNumber: new(big.Int).Set(header.Number),
		Time:        header.Time,
		Difficulty:  new(big.Int).Set(header.Difficulty),
		BaseFee:     baseFee,
		BlobBaseFee: blobBaseFee,
		GasLimit:    header.GasLimit,
		Random:      random,
		L1CostFunc:  types.NewL1CostFunc(config, statedb),
>>>>>>> ed8e9f54
	}
}

// NewEVMTxContext creates a new transaction context for a single transaction.
func NewEVMTxContext(msg *Message) vm.TxContext {
	return vm.TxContext{
		Origin: msg.From,
		// [Scroll: START]
		To: msg.To,
		// [Scroll: END]
		GasPrice:   new(big.Int).Set(msg.GasPrice),
		BlobHashes: msg.BlobHashes,
	}
}

// GetHashFn returns a GetHashFunc which retrieves header hashes by number
func GetHashFn(ref *types.Header, chain ChainContext) func(n uint64) common.Hash {
	// Cache will initially contain [refHash.parent],
	// Then fill up with [refHash.p, refHash.pp, refHash.ppp, ...]
	var cache []common.Hash

	return func(n uint64) common.Hash {
		if ref.Number.Uint64() <= n {
			// This situation can happen if we're doing tracing and using
			// block overrides.
			return common.Hash{}
		}
		// If there's no hash cache yet, make one
		if len(cache) == 0 {
			cache = append(cache, ref.ParentHash)
		}
		if idx := ref.Number.Uint64() - n - 1; idx < uint64(len(cache)) {
			return cache[idx]
		}
		// No luck in the cache, but we can start iterating from the last element we already know
		lastKnownHash := cache[len(cache)-1]
		lastKnownNumber := ref.Number.Uint64() - uint64(len(cache))

		for {
			header := chain.GetHeader(lastKnownHash, lastKnownNumber)
			if header == nil {
				break
			}
			cache = append(cache, header.ParentHash)
			lastKnownHash = header.ParentHash
			lastKnownNumber = header.Number.Uint64() - 1
			if n == lastKnownNumber {
				return lastKnownHash
			}
		}
		return common.Hash{}
	}
}

// CanTransfer checks whether there are enough funds in the address' account to make a transfer.
// This does not take the necessary gas in to account to make the transfer valid.
func CanTransfer(db vm.StateDB, addr common.Address, amount *big.Int) bool {
	return db.GetBalance(addr).Cmp(amount) >= 0
}

// Transfer subtracts amount from sender and adds amount to recipient using the given Db
func Transfer(db vm.StateDB, sender, recipient common.Address, amount *big.Int) {
	db.SubBalance(sender, amount)
	db.AddBalance(recipient, amount)
}<|MERGE_RESOLUTION|>--- conflicted
+++ resolved
@@ -62,7 +62,6 @@
 		random = &header.MixDigest
 	}
 	return vm.BlockContext{
-<<<<<<< HEAD
 		CanTransfer:         CanTransfer,
 		Transfer:            Transfer,
 		GetHash:             GetHashFn(header, chain),
@@ -71,25 +70,11 @@
 		Time:                header.Time,
 		Difficulty:          new(big.Int).Set(header.Difficulty),
 		BaseFee:             baseFee,
+		BlobBaseFee:         blobBaseFee,
 		GasLimit:            header.GasLimit,
 		Random:              random,
-		ExcessBlobGas:       header.ExcessBlobGas,
 		L1CostFunc:          types.NewL1CostFunc(config, statedb),
 		FeeDistributionFunc: types.NewFeeDistributionFunc(config, statedb),
-=======
-		CanTransfer: CanTransfer,
-		Transfer:    Transfer,
-		GetHash:     GetHashFn(header, chain),
-		Coinbase:    beneficiary,
-		BlockNumber: new(big.Int).Set(header.Number),
-		Time:        header.Time,
-		Difficulty:  new(big.Int).Set(header.Difficulty),
-		BaseFee:     baseFee,
-		BlobBaseFee: blobBaseFee,
-		GasLimit:    header.GasLimit,
-		Random:      random,
-		L1CostFunc:  types.NewL1CostFunc(config, statedb),
->>>>>>> ed8e9f54
 	}
 }
 
