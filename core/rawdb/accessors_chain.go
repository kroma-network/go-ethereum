// Copyright 2018 The go-ethereum Authors
// This file is part of the go-ethereum library.
//
// The go-ethereum library is free software: you can redistribute it and/or modify
// it under the terms of the GNU Lesser General Public License as published by
// the Free Software Foundation, either version 3 of the License, or
// (at your option) any later version.
//
// The go-ethereum library is distributed in the hope that it will be useful,
// but WITHOUT ANY WARRANTY; without even the implied warranty of
// MERCHANTABILITY or FITNESS FOR A PARTICULAR PURPOSE. See the
// GNU Lesser General Public License for more details.
//
// You should have received a copy of the GNU Lesser General Public License
// along with the go-ethereum library. If not, see <http://www.gnu.org/licenses/>.

package rawdb

import (
	"bytes"
	"encoding/binary"
	"errors"
	"fmt"
	"math/big"
	"sort"

	"github.com/ethereum/go-ethereum/common"
	"github.com/ethereum/go-ethereum/core/types"
	"github.com/ethereum/go-ethereum/crypto"
	"github.com/ethereum/go-ethereum/ethdb"
	"github.com/ethereum/go-ethereum/log"
	"github.com/ethereum/go-ethereum/params"
	"github.com/ethereum/go-ethereum/rlp"
)

// ReadCanonicalHash retrieves the hash assigned to a canonical block number.
func ReadCanonicalHash(db ethdb.Reader, number uint64) common.Hash {
	var data []byte
	db.ReadAncients(func(reader ethdb.AncientReaderOp) error {
		data, _ = reader.Ancient(ChainFreezerHashTable, number)
		if len(data) == 0 {
			// Get it by hash from leveldb
			data, _ = db.Get(headerHashKey(number))
		}
		return nil
	})
	return common.BytesToHash(data)
}

// WriteCanonicalHash stores the hash assigned to a canonical block number.
func WriteCanonicalHash(db ethdb.KeyValueWriter, hash common.Hash, number uint64) {
	if err := db.Put(headerHashKey(number), hash.Bytes()); err != nil {
		log.Crit("Failed to store number to hash mapping", "err", err)
	}
}

// DeleteCanonicalHash removes the number to hash canonical mapping.
func DeleteCanonicalHash(db ethdb.KeyValueWriter, number uint64) {
	if err := db.Delete(headerHashKey(number)); err != nil {
		log.Crit("Failed to delete number to hash mapping", "err", err)
	}
}

// ReadAllHashes retrieves all the hashes assigned to blocks at a certain heights,
// both canonical and reorged forks included.
func ReadAllHashes(db ethdb.Iteratee, number uint64) []common.Hash {
	prefix := headerKeyPrefix(number)

	hashes := make([]common.Hash, 0, 1)
	it := db.NewIterator(prefix, nil)
	defer it.Release()

	for it.Next() {
		if key := it.Key(); len(key) == len(prefix)+32 {
			hashes = append(hashes, common.BytesToHash(key[len(key)-32:]))
		}
	}
	return hashes
}

type NumberHash struct {
	Number uint64
	Hash   common.Hash
}

// ReadAllHashesInRange retrieves all the hashes assigned to blocks at certain
// heights, both canonical and reorged forks included.
// This method considers both limits to be _inclusive_.
func ReadAllHashesInRange(db ethdb.Iteratee, first, last uint64) []*NumberHash {
	var (
		start     = encodeBlockNumber(first)
		keyLength = len(headerPrefix) + 8 + 32
		hashes    = make([]*NumberHash, 0, 1+last-first)
		it        = db.NewIterator(headerPrefix, start)
	)
	defer it.Release()
	for it.Next() {
		key := it.Key()
		if len(key) != keyLength {
			continue
		}
		num := binary.BigEndian.Uint64(key[len(headerPrefix) : len(headerPrefix)+8])
		if num > last {
			break
		}
		hash := common.BytesToHash(key[len(key)-32:])
		hashes = append(hashes, &NumberHash{num, hash})
	}
	return hashes
}

// ReadAllCanonicalHashes retrieves all canonical number and hash mappings at the
// certain chain range. If the accumulated entries reaches the given threshold,
// abort the iteration and return the semi-finish result.
func ReadAllCanonicalHashes(db ethdb.Iteratee, from uint64, to uint64, limit int) ([]uint64, []common.Hash) {
	// Short circuit if the limit is 0.
	if limit == 0 {
		return nil, nil
	}
	var (
		numbers []uint64
		hashes  []common.Hash
	)
	// Construct the key prefix of start point.
	start, end := headerHashKey(from), headerHashKey(to)
	it := db.NewIterator(nil, start)
	defer it.Release()

	for it.Next() {
		if bytes.Compare(it.Key(), end) >= 0 {
			break
		}
		if key := it.Key(); len(key) == len(headerPrefix)+8+1 && bytes.Equal(key[len(key)-1:], headerHashSuffix) {
			numbers = append(numbers, binary.BigEndian.Uint64(key[len(headerPrefix):len(headerPrefix)+8]))
			hashes = append(hashes, common.BytesToHash(it.Value()))
			// If the accumulated entries reaches the limit threshold, return.
			if len(numbers) >= limit {
				break
			}
		}
	}
	return numbers, hashes
}

// ReadHeaderNumber returns the header number assigned to a hash.
func ReadHeaderNumber(db ethdb.KeyValueReader, hash common.Hash) *uint64 {
	data, _ := db.Get(headerNumberKey(hash))
	if len(data) != 8 {
		return nil
	}
	number := binary.BigEndian.Uint64(data)
	return &number
}

// WriteHeaderNumber stores the hash->number mapping.
func WriteHeaderNumber(db ethdb.KeyValueWriter, hash common.Hash, number uint64) {
	key := headerNumberKey(hash)
	enc := encodeBlockNumber(number)
	if err := db.Put(key, enc); err != nil {
		log.Crit("Failed to store hash to number mapping", "err", err)
	}
}

// DeleteHeaderNumber removes hash->number mapping.
func DeleteHeaderNumber(db ethdb.KeyValueWriter, hash common.Hash) {
	if err := db.Delete(headerNumberKey(hash)); err != nil {
		log.Crit("Failed to delete hash to number mapping", "err", err)
	}
}

// ReadHeadHeaderHash retrieves the hash of the current canonical head header.
func ReadHeadHeaderHash(db ethdb.KeyValueReader) common.Hash {
	data, _ := db.Get(headHeaderKey)
	if len(data) == 0 {
		return common.Hash{}
	}
	return common.BytesToHash(data)
}

// WriteHeadHeaderHash stores the hash of the current canonical head header.
func WriteHeadHeaderHash(db ethdb.KeyValueWriter, hash common.Hash) {
	if err := db.Put(headHeaderKey, hash.Bytes()); err != nil {
		log.Crit("Failed to store last header's hash", "err", err)
	}
}

// ReadHeadBlockHash retrieves the hash of the current canonical head block.
func ReadHeadBlockHash(db ethdb.KeyValueReader) common.Hash {
	data, _ := db.Get(headBlockKey)
	if len(data) == 0 {
		return common.Hash{}
	}
	return common.BytesToHash(data)
}

// WriteHeadBlockHash stores the head block's hash.
func WriteHeadBlockHash(db ethdb.KeyValueWriter, hash common.Hash) {
	if err := db.Put(headBlockKey, hash.Bytes()); err != nil {
		log.Crit("Failed to store last block's hash", "err", err)
	}
}

// ReadHeadFastBlockHash retrieves the hash of the current fast-sync head block.
func ReadHeadFastBlockHash(db ethdb.KeyValueReader) common.Hash {
	data, _ := db.Get(headFastBlockKey)
	if len(data) == 0 {
		return common.Hash{}
	}
	return common.BytesToHash(data)
}

// WriteHeadFastBlockHash stores the hash of the current fast-sync head block.
func WriteHeadFastBlockHash(db ethdb.KeyValueWriter, hash common.Hash) {
	if err := db.Put(headFastBlockKey, hash.Bytes()); err != nil {
		log.Crit("Failed to store last fast block's hash", "err", err)
	}
}

// ReadFinalizedBlockHash retrieves the hash of the finalized block.
func ReadFinalizedBlockHash(db ethdb.KeyValueReader) common.Hash {
	data, _ := db.Get(headFinalizedBlockKey)
	if len(data) == 0 {
		return common.Hash{}
	}
	return common.BytesToHash(data)
}

// WriteFinalizedBlockHash stores the hash of the finalized block.
func WriteFinalizedBlockHash(db ethdb.KeyValueWriter, hash common.Hash) {
	if err := db.Put(headFinalizedBlockKey, hash.Bytes()); err != nil {
		log.Crit("Failed to store last finalized block's hash", "err", err)
	}
}

// ReadLastPivotNumber retrieves the number of the last pivot block. If the node
// full synced, the last pivot will always be nil.
func ReadLastPivotNumber(db ethdb.KeyValueReader) *uint64 {
	data, _ := db.Get(lastPivotKey)
	if len(data) == 0 {
		return nil
	}
	var pivot uint64
	if err := rlp.DecodeBytes(data, &pivot); err != nil {
		log.Error("Invalid pivot block number in database", "err", err)
		return nil
	}
	return &pivot
}

// WriteLastPivotNumber stores the number of the last pivot block.
func WriteLastPivotNumber(db ethdb.KeyValueWriter, pivot uint64) {
	enc, err := rlp.EncodeToBytes(pivot)
	if err != nil {
		log.Crit("Failed to encode pivot block number", "err", err)
	}
	if err := db.Put(lastPivotKey, enc); err != nil {
		log.Crit("Failed to store pivot block number", "err", err)
	}
}

// ReadTxIndexTail retrieves the number of oldest indexed block
// whose transaction indices has been indexed.
func ReadTxIndexTail(db ethdb.KeyValueReader) *uint64 {
	data, _ := db.Get(txIndexTailKey)
	if len(data) != 8 {
		return nil
	}
	number := binary.BigEndian.Uint64(data)
	return &number
}

// WriteTxIndexTail stores the number of oldest indexed block
// into database.
func WriteTxIndexTail(db ethdb.KeyValueWriter, number uint64) {
	if err := db.Put(txIndexTailKey, encodeBlockNumber(number)); err != nil {
		log.Crit("Failed to store the transaction index tail", "err", err)
	}
}

// ReadFastTxLookupLimit retrieves the tx lookup limit used in fast sync.
func ReadFastTxLookupLimit(db ethdb.KeyValueReader) *uint64 {
	data, _ := db.Get(fastTxLookupLimitKey)
	if len(data) != 8 {
		return nil
	}
	number := binary.BigEndian.Uint64(data)
	return &number
}

// WriteFastTxLookupLimit stores the txlookup limit used in fast sync into database.
func WriteFastTxLookupLimit(db ethdb.KeyValueWriter, number uint64) {
	if err := db.Put(fastTxLookupLimitKey, encodeBlockNumber(number)); err != nil {
		log.Crit("Failed to store transaction lookup limit for fast sync", "err", err)
	}
}

// ReadHeaderRange returns the rlp-encoded headers, starting at 'number', and going
// backwards towards genesis. This method assumes that the caller already has
// placed a cap on count, to prevent DoS issues.
// Since this method operates in head-towards-genesis mode, it will return an empty
// slice in case the head ('number') is missing. Hence, the caller must ensure that
// the head ('number') argument is actually an existing header.
//
// N.B: Since the input is a number, as opposed to a hash, it's implicit that
// this method only operates on canon headers.
func ReadHeaderRange(db ethdb.Reader, number uint64, count uint64) []rlp.RawValue {
	var rlpHeaders []rlp.RawValue
	if count == 0 {
		return rlpHeaders
	}
	i := number
	if count-1 > number {
		// It's ok to request block 0, 1 item
		count = number + 1
	}
	limit, _ := db.Ancients()
	// First read live blocks
	if i >= limit {
		// If we need to read live blocks, we need to figure out the hash first
		hash := ReadCanonicalHash(db, number)
		for ; i >= limit && count > 0; i-- {
			if data, _ := db.Get(headerKey(i, hash)); len(data) > 0 {
				rlpHeaders = append(rlpHeaders, data)
				// Get the parent hash for next query
				hash = types.HeaderParentHashFromRLP(data)
			} else {
				break // Maybe got moved to ancients
			}
			count--
		}
	}
	if count == 0 {
		return rlpHeaders
	}
	// read remaining from ancients
	max := count * 700
	data, err := db.AncientRange(ChainFreezerHeaderTable, i+1-count, count, max)
	if err == nil && uint64(len(data)) == count {
		// the data is on the order [h, h+1, .., n] -- reordering needed
		for i := range data {
			rlpHeaders = append(rlpHeaders, data[len(data)-1-i])
		}
	}
	return rlpHeaders
}

// ReadHeaderRLP retrieves a block header in its raw RLP database encoding.
func ReadHeaderRLP(db ethdb.Reader, hash common.Hash, number uint64) rlp.RawValue {
	var data []byte
	db.ReadAncients(func(reader ethdb.AncientReaderOp) error {
		// First try to look up the data in ancient database. Extra hash
		// comparison is necessary since ancient database only maintains
		// the canonical data.
		data, _ = reader.Ancient(ChainFreezerHeaderTable, number)
		if len(data) > 0 && crypto.Keccak256Hash(data) == hash {
			return nil
		}
		// If not, try reading from leveldb
		data, _ = db.Get(headerKey(number, hash))
		return nil
	})
	return data
}

// HasHeader verifies the existence of a block header corresponding to the hash.
func HasHeader(db ethdb.Reader, hash common.Hash, number uint64) bool {
	if isCanon(db, number, hash) {
		return true
	}
	if has, err := db.Has(headerKey(number, hash)); !has || err != nil {
		return false
	}
	return true
}

// ReadHeader retrieves the block header corresponding to the hash.
func ReadHeader(db ethdb.Reader, hash common.Hash, number uint64) *types.Header {
	data := ReadHeaderRLP(db, hash, number)
	if len(data) == 0 {
		return nil
	}
	header := new(types.Header)
	if err := rlp.Decode(bytes.NewReader(data), header); err != nil {
		log.Error("Invalid block header RLP", "hash", hash, "err", err)
		return nil
	}
	return header
}

// WriteHeader stores a block header into the database and also stores the hash-
// to-number mapping.
func WriteHeader(db ethdb.KeyValueWriter, header *types.Header) {
	var (
		hash   = header.Hash()
		number = header.Number.Uint64()
	)
	// Write the hash -> number mapping
	WriteHeaderNumber(db, hash, number)

	// Write the encoded header
	data, err := rlp.EncodeToBytes(header)
	if err != nil {
		log.Crit("Failed to RLP encode header", "err", err)
	}
	key := headerKey(number, hash)
	if err := db.Put(key, data); err != nil {
		log.Crit("Failed to store header", "err", err)
	}
}

// DeleteHeader removes all block header data associated with a hash.
func DeleteHeader(db ethdb.KeyValueWriter, hash common.Hash, number uint64) {
	deleteHeaderWithoutNumber(db, hash, number)
	if err := db.Delete(headerNumberKey(hash)); err != nil {
		log.Crit("Failed to delete hash to number mapping", "err", err)
	}
}

// deleteHeaderWithoutNumber removes only the block header but does not remove
// the hash to number mapping.
func deleteHeaderWithoutNumber(db ethdb.KeyValueWriter, hash common.Hash, number uint64) {
	if err := db.Delete(headerKey(number, hash)); err != nil {
		log.Crit("Failed to delete header", "err", err)
	}
}

// isCanon is an internal utility method, to check whether the given number/hash
// is part of the ancient (canon) set.
func isCanon(reader ethdb.AncientReaderOp, number uint64, hash common.Hash) bool {
	h, err := reader.Ancient(ChainFreezerHashTable, number)
	if err != nil {
		return false
	}
	return bytes.Equal(h, hash[:])
}

// ReadBodyRLP retrieves the block body (transactions and uncles) in RLP encoding.
func ReadBodyRLP(db ethdb.Reader, hash common.Hash, number uint64) rlp.RawValue {
	// First try to look up the data in ancient database. Extra hash
	// comparison is necessary since ancient database only maintains
	// the canonical data.
	var data []byte
	db.ReadAncients(func(reader ethdb.AncientReaderOp) error {
		// Check if the data is in ancients
		if isCanon(reader, number, hash) {
			data, _ = reader.Ancient(ChainFreezerBodiesTable, number)
			return nil
		}
		// If not, try reading from leveldb
		data, _ = db.Get(blockBodyKey(number, hash))
		return nil
	})
	return data
}

// ReadCanonicalBodyRLP retrieves the block body (transactions and uncles) for the canonical
// block at number, in RLP encoding.
func ReadCanonicalBodyRLP(db ethdb.Reader, number uint64) rlp.RawValue {
	var data []byte
	db.ReadAncients(func(reader ethdb.AncientReaderOp) error {
		data, _ = reader.Ancient(ChainFreezerBodiesTable, number)
		if len(data) > 0 {
			return nil
		}
		// Block is not in ancients, read from leveldb by hash and number.
		// Note: ReadCanonicalHash cannot be used here because it also
		// calls ReadAncients internally.
		hash, _ := db.Get(headerHashKey(number))
		data, _ = db.Get(blockBodyKey(number, common.BytesToHash(hash)))
		return nil
	})
	return data
}

// WriteBodyRLP stores an RLP encoded block body into the database.
func WriteBodyRLP(db ethdb.KeyValueWriter, hash common.Hash, number uint64, rlp rlp.RawValue) {
	if err := db.Put(blockBodyKey(number, hash), rlp); err != nil {
		log.Crit("Failed to store block body", "err", err)
	}
}

// HasBody verifies the existence of a block body corresponding to the hash.
func HasBody(db ethdb.Reader, hash common.Hash, number uint64) bool {
	if isCanon(db, number, hash) {
		return true
	}
	if has, err := db.Has(blockBodyKey(number, hash)); !has || err != nil {
		return false
	}
	return true
}

// ReadBody retrieves the block body corresponding to the hash.
func ReadBody(db ethdb.Reader, hash common.Hash, number uint64) *types.Body {
	data := ReadBodyRLP(db, hash, number)
	if len(data) == 0 {
		return nil
	}
	body := new(types.Body)
	if err := rlp.Decode(bytes.NewReader(data), body); err != nil {
		log.Error("Invalid block body RLP", "hash", hash, "err", err)
		return nil
	}
	return body
}

// WriteBody stores a block body into the database.
func WriteBody(db ethdb.KeyValueWriter, hash common.Hash, number uint64, body *types.Body) {
	data, err := rlp.EncodeToBytes(body)
	if err != nil {
		log.Crit("Failed to RLP encode body", "err", err)
	}
	WriteBodyRLP(db, hash, number, data)
}

// DeleteBody removes all block body data associated with a hash.
func DeleteBody(db ethdb.KeyValueWriter, hash common.Hash, number uint64) {
	if err := db.Delete(blockBodyKey(number, hash)); err != nil {
		log.Crit("Failed to delete block body", "err", err)
	}
}

// ReadTdRLP retrieves a block's total difficulty corresponding to the hash in RLP encoding.
func ReadTdRLP(db ethdb.Reader, hash common.Hash, number uint64) rlp.RawValue {
	var data []byte
	db.ReadAncients(func(reader ethdb.AncientReaderOp) error {
		// Check if the data is in ancients
		if isCanon(reader, number, hash) {
			data, _ = reader.Ancient(ChainFreezerDifficultyTable, number)
			return nil
		}
		// If not, try reading from leveldb
		data, _ = db.Get(headerTDKey(number, hash))
		return nil
	})
	return data
}

// ReadTd retrieves a block's total difficulty corresponding to the hash.
func ReadTd(db ethdb.Reader, hash common.Hash, number uint64) *big.Int {
	data := ReadTdRLP(db, hash, number)
	if len(data) == 0 {
		return nil
	}
	td := new(big.Int)
	if err := rlp.Decode(bytes.NewReader(data), td); err != nil {
		log.Error("Invalid block total difficulty RLP", "hash", hash, "err", err)
		return nil
	}
	return td
}

// WriteTd stores the total difficulty of a block into the database.
func WriteTd(db ethdb.KeyValueWriter, hash common.Hash, number uint64, td *big.Int) {
	data, err := rlp.EncodeToBytes(td)
	if err != nil {
		log.Crit("Failed to RLP encode block total difficulty", "err", err)
	}
	if err := db.Put(headerTDKey(number, hash), data); err != nil {
		log.Crit("Failed to store block total difficulty", "err", err)
	}
}

// DeleteTd removes all block total difficulty data associated with a hash.
func DeleteTd(db ethdb.KeyValueWriter, hash common.Hash, number uint64) {
	if err := db.Delete(headerTDKey(number, hash)); err != nil {
		log.Crit("Failed to delete block total difficulty", "err", err)
	}
}

// HasReceipts verifies the existence of all the transaction receipts belonging
// to a block.
func HasReceipts(db ethdb.Reader, hash common.Hash, number uint64) bool {
	if isCanon(db, number, hash) {
		return true
	}
	if has, err := db.Has(blockReceiptsKey(number, hash)); !has || err != nil {
		return false
	}
	return true
}

// ReadReceiptsRLP retrieves all the transaction receipts belonging to a block in RLP encoding.
func ReadReceiptsRLP(db ethdb.Reader, hash common.Hash, number uint64) rlp.RawValue {
	var data []byte
	db.ReadAncients(func(reader ethdb.AncientReaderOp) error {
		// Check if the data is in ancients
		if isCanon(reader, number, hash) {
			data, _ = reader.Ancient(ChainFreezerReceiptTable, number)
			return nil
		}
		// If not, try reading from leveldb
		data, _ = db.Get(blockReceiptsKey(number, hash))
		return nil
	})
	return data
}

// ReadRawReceipts retrieves all the transaction receipts belonging to a block.
// The receipt metadata fields are not guaranteed to be populated, so they
// should not be used. Use ReadReceipts instead if the metadata is needed.
func ReadRawReceipts(db ethdb.Reader, hash common.Hash, number uint64) types.Receipts {
	// Retrieve the flattened receipt slice
	data := ReadReceiptsRLP(db, hash, number)
	if len(data) == 0 {
		return nil
	}
	// Convert the receipts from their storage form to their internal representation
	storageReceipts := []*types.ReceiptForStorage{}
	if err := rlp.DecodeBytes(data, &storageReceipts); err != nil {
		log.Error("Invalid receipt array RLP", "hash", hash, "err", err)
		return nil
	}
	receipts := make(types.Receipts, len(storageReceipts))
	for i, storageReceipt := range storageReceipts {
		receipts[i] = (*types.Receipt)(storageReceipt)
	}
	return receipts
}

// ReadReceipts retrieves all the transaction receipts belonging to a block, including
// its corresponding metadata fields. If it is unable to populate these metadata
// fields then nil is returned.
//
// The current implementation populates these metadata fields by reading the receipts'
// corresponding block body, so if the block body is not found it will return nil even
// if the receipt itself is stored.
func ReadReceipts(db ethdb.Reader, hash common.Hash, number uint64, config *params.ChainConfig) types.Receipts {
	// We're deriving many fields from the block body, retrieve beside the receipt
	receipts := ReadRawReceipts(db, hash, number)
	if receipts == nil {
		return nil
	}
	body := ReadBody(db, hash, number)
	if body == nil {
		log.Error("Missing body but have receipt", "hash", hash, "number", number)
		return nil
	}
	header := ReadHeader(db, hash, number)
<<<<<<< HEAD
	if header == nil {
		log.Error("Missing header but have receipt", "hash", hash, "number", number)
		return nil
	}
	if err := receipts.DeriveFields(config, hash, number, header.Time, body.Transactions); err != nil {
=======
	var baseFee *big.Int
	if header == nil {
		baseFee = big.NewInt(0)
	} else {
		baseFee = header.BaseFee
	}
	if err := receipts.DeriveFields(config, hash, number, baseFee, body.Transactions); err != nil {
>>>>>>> 7e3b149b
		log.Error("Failed to derive block receipts fields", "hash", hash, "number", number, "err", err)
		return nil
	}
	return receipts
}

// WriteReceipts stores all the transaction receipts belonging to a block.
func WriteReceipts(db ethdb.KeyValueWriter, hash common.Hash, number uint64, receipts types.Receipts) {
	// Convert the receipts into their storage form and serialize them
	storageReceipts := make([]*types.ReceiptForStorage, len(receipts))
	for i, receipt := range receipts {
		storageReceipts[i] = (*types.ReceiptForStorage)(receipt)
	}
	bytes, err := rlp.EncodeToBytes(storageReceipts)
	if err != nil {
		log.Crit("Failed to encode block receipts", "err", err)
	}
	// Store the flattened receipt slice
	if err := db.Put(blockReceiptsKey(number, hash), bytes); err != nil {
		log.Crit("Failed to store block receipts", "err", err)
	}
}

// DeleteReceipts removes all receipt data associated with a block hash.
func DeleteReceipts(db ethdb.KeyValueWriter, hash common.Hash, number uint64) {
	if err := db.Delete(blockReceiptsKey(number, hash)); err != nil {
		log.Crit("Failed to delete block receipts", "err", err)
	}
}

// storedReceiptRLP is the storage encoding of a receipt.
// Re-definition in core/types/receipt.go.
// TODO: Re-use the existing definition.
type storedReceiptRLP struct {
	PostStateOrStatus []byte
	CumulativeGasUsed uint64
	Logs              []*types.Log

	// Remaining fields are declared to allow the receipt RLP to be parsed without errors.
	// However, they must not be used as they may not be populated correctly due to multiple receipt formats
	// being combined into a single list of optional fields which can be mistaken for each other.
	// DepositNonce (*uint64) from Regolith deposit tx receipts will be parsed into L1GasUsed
	L1GasUsed  *big.Int `rlp:"optional"` // OVM legacy
	L1GasPrice *big.Int `rlp:"optional"` // OVM legacy
	L1Fee      *big.Int `rlp:"optional"` // OVM legacy
	FeeScalar  string   `rlp:"optional"` // OVM legacy
}

// ReceiptLogs is a barebone version of ReceiptForStorage which only keeps
// the list of logs. When decoding a stored receipt into this object we
// avoid creating the bloom filter.
type receiptLogs struct {
	Logs []*types.Log
}

// DecodeRLP implements rlp.Decoder.
func (r *receiptLogs) DecodeRLP(s *rlp.Stream) error {
	var stored storedReceiptRLP
	if err := s.Decode(&stored); err != nil {
		return err
	}
	r.Logs = stored.Logs
	return nil
}

// DeriveLogFields fills the logs in receiptLogs with information such as block number, txhash, etc.
func deriveLogFields(receipts []*receiptLogs, hash common.Hash, number uint64, txs types.Transactions) error {
	logIndex := uint(0)
	if len(txs) != len(receipts) {
		return errors.New("transaction and receipt count mismatch")
	}
	for i := 0; i < len(receipts); i++ {
		txHash := txs[i].Hash()
		// The derived log fields can simply be set from the block and transaction
		for j := 0; j < len(receipts[i].Logs); j++ {
			receipts[i].Logs[j].BlockNumber = number
			receipts[i].Logs[j].BlockHash = hash
			receipts[i].Logs[j].TxHash = txHash
			receipts[i].Logs[j].TxIndex = uint(i)
			receipts[i].Logs[j].Index = logIndex
			logIndex++
		}
	}
	return nil
}

// ReadLogs retrieves the logs for all transactions in a block. In case
// receipts is not found, a nil is returned.
// Note: ReadLogs does not derive unstored log fields.
func ReadLogs(db ethdb.Reader, hash common.Hash, number uint64, config *params.ChainConfig) [][]*types.Log {
	// Retrieve the flattened receipt slice
	data := ReadReceiptsRLP(db, hash, number)
	if len(data) == 0 {
		return nil
	}
	receipts := []*receiptLogs{}
	if err := rlp.DecodeBytes(data, &receipts); err != nil {
		log.Error("Invalid receipt array RLP", "hash", hash, "err", err)
		return nil
	}

	logs := make([][]*types.Log, len(receipts))
	for i, receipt := range receipts {
		logs[i] = receipt.Logs
	}
	return logs
}

// ReadBlock retrieves an entire block corresponding to the hash, assembling it
// back from the stored header and body. If either the header or body could not
// be retrieved nil is returned.
//
// Note, due to concurrent download of header and block body the header and thus
// canonical hash can be stored in the database but the body data not (yet).
func ReadBlock(db ethdb.Reader, hash common.Hash, number uint64) *types.Block {
	header := ReadHeader(db, hash, number)
	if header == nil {
		return nil
	}
	body := ReadBody(db, hash, number)
	if body == nil {
		return nil
	}
	return types.NewBlockWithHeader(header).WithBody(body.Transactions, body.Uncles).WithWithdrawals(body.Withdrawals)
}

// WriteBlock serializes a block into the database, header and body separately.
func WriteBlock(db ethdb.KeyValueWriter, block *types.Block) {
	WriteBody(db, block.Hash(), block.NumberU64(), block.Body())
	WriteHeader(db, block.Header())
}

// WriteAncientBlocks writes entire block data into ancient store and returns the total written size.
func WriteAncientBlocks(db ethdb.AncientWriter, blocks []*types.Block, receipts []types.Receipts, td *big.Int) (int64, error) {
	var (
		tdSum      = new(big.Int).Set(td)
		stReceipts []*types.ReceiptForStorage
	)
	return db.ModifyAncients(func(op ethdb.AncientWriteOp) error {
		for i, block := range blocks {
			// Convert receipts to storage format and sum up total difficulty.
			stReceipts = stReceipts[:0]
			for _, receipt := range receipts[i] {
				stReceipts = append(stReceipts, (*types.ReceiptForStorage)(receipt))
			}
			header := block.Header()
			if i > 0 {
				tdSum.Add(tdSum, header.Difficulty)
			}
			if err := writeAncientBlock(op, block, header, stReceipts, tdSum); err != nil {
				return err
			}
		}
		return nil
	})
}

func writeAncientBlock(op ethdb.AncientWriteOp, block *types.Block, header *types.Header, receipts []*types.ReceiptForStorage, td *big.Int) error {
	num := block.NumberU64()
	if err := op.AppendRaw(ChainFreezerHashTable, num, block.Hash().Bytes()); err != nil {
		return fmt.Errorf("can't add block %d hash: %v", num, err)
	}
	if err := op.Append(ChainFreezerHeaderTable, num, header); err != nil {
		return fmt.Errorf("can't append block header %d: %v", num, err)
	}
	if err := op.Append(ChainFreezerBodiesTable, num, block.Body()); err != nil {
		return fmt.Errorf("can't append block body %d: %v", num, err)
	}
	if err := op.Append(ChainFreezerReceiptTable, num, receipts); err != nil {
		return fmt.Errorf("can't append block %d receipts: %v", num, err)
	}
	if err := op.Append(ChainFreezerDifficultyTable, num, td); err != nil {
		return fmt.Errorf("can't append block %d total difficulty: %v", num, err)
	}
	return nil
}

// DeleteBlock removes all block data associated with a hash.
func DeleteBlock(db ethdb.KeyValueWriter, hash common.Hash, number uint64) {
	DeleteReceipts(db, hash, number)
	DeleteHeader(db, hash, number)
	DeleteBody(db, hash, number)
	DeleteTd(db, hash, number)
}

// DeleteBlockWithoutNumber removes all block data associated with a hash, except
// the hash to number mapping.
func DeleteBlockWithoutNumber(db ethdb.KeyValueWriter, hash common.Hash, number uint64) {
	DeleteReceipts(db, hash, number)
	deleteHeaderWithoutNumber(db, hash, number)
	DeleteBody(db, hash, number)
	DeleteTd(db, hash, number)
}

const badBlockToKeep = 10

type badBlock struct {
	Header *types.Header
	Body   *types.Body
}

// badBlockList implements the sort interface to allow sorting a list of
// bad blocks by their number in the reverse order.
type badBlockList []*badBlock

func (s badBlockList) Len() int { return len(s) }
func (s badBlockList) Less(i, j int) bool {
	return s[i].Header.Number.Uint64() < s[j].Header.Number.Uint64()
}
func (s badBlockList) Swap(i, j int) { s[i], s[j] = s[j], s[i] }

// ReadBadBlock retrieves the bad block with the corresponding block hash.
func ReadBadBlock(db ethdb.Reader, hash common.Hash) *types.Block {
	blob, err := db.Get(badBlockKey)
	if err != nil {
		return nil
	}
	var badBlocks badBlockList
	if err := rlp.DecodeBytes(blob, &badBlocks); err != nil {
		return nil
	}
	for _, bad := range badBlocks {
		if bad.Header.Hash() == hash {
			return types.NewBlockWithHeader(bad.Header).WithBody(bad.Body.Transactions, bad.Body.Uncles).WithWithdrawals(bad.Body.Withdrawals)
		}
	}
	return nil
}

// ReadAllBadBlocks retrieves all the bad blocks in the database.
// All returned blocks are sorted in reverse order by number.
func ReadAllBadBlocks(db ethdb.Reader) []*types.Block {
	blob, err := db.Get(badBlockKey)
	if err != nil {
		return nil
	}
	var badBlocks badBlockList
	if err := rlp.DecodeBytes(blob, &badBlocks); err != nil {
		return nil
	}
	var blocks []*types.Block
	for _, bad := range badBlocks {
		blocks = append(blocks, types.NewBlockWithHeader(bad.Header).WithBody(bad.Body.Transactions, bad.Body.Uncles).WithWithdrawals(bad.Body.Withdrawals))
	}
	return blocks
}

// WriteBadBlock serializes the bad block into the database. If the cumulated
// bad blocks exceeds the limitation, the oldest will be dropped.
func WriteBadBlock(db ethdb.KeyValueStore, block *types.Block) {
	blob, err := db.Get(badBlockKey)
	if err != nil {
		log.Warn("Failed to load old bad blocks", "error", err)
	}
	var badBlocks badBlockList
	if len(blob) > 0 {
		if err := rlp.DecodeBytes(blob, &badBlocks); err != nil {
			log.Crit("Failed to decode old bad blocks", "error", err)
		}
	}
	for _, b := range badBlocks {
		if b.Header.Number.Uint64() == block.NumberU64() && b.Header.Hash() == block.Hash() {
			log.Info("Skip duplicated bad block", "number", block.NumberU64(), "hash", block.Hash())
			return
		}
	}
	badBlocks = append(badBlocks, &badBlock{
		Header: block.Header(),
		Body:   block.Body(),
	})
	sort.Sort(sort.Reverse(badBlocks))
	if len(badBlocks) > badBlockToKeep {
		badBlocks = badBlocks[:badBlockToKeep]
	}
	data, err := rlp.EncodeToBytes(badBlocks)
	if err != nil {
		log.Crit("Failed to encode bad blocks", "err", err)
	}
	if err := db.Put(badBlockKey, data); err != nil {
		log.Crit("Failed to write bad blocks", "err", err)
	}
}

// DeleteBadBlocks deletes all the bad blocks from the database
func DeleteBadBlocks(db ethdb.KeyValueWriter) {
	if err := db.Delete(badBlockKey); err != nil {
		log.Crit("Failed to delete bad blocks", "err", err)
	}
}

// FindCommonAncestor returns the last common ancestor of two block headers
func FindCommonAncestor(db ethdb.Reader, a, b *types.Header) *types.Header {
	for bn := b.Number.Uint64(); a.Number.Uint64() > bn; {
		a = ReadHeader(db, a.ParentHash, a.Number.Uint64()-1)
		if a == nil {
			return nil
		}
	}
	for an := a.Number.Uint64(); an < b.Number.Uint64(); {
		b = ReadHeader(db, b.ParentHash, b.Number.Uint64()-1)
		if b == nil {
			return nil
		}
	}
	for a.Hash() != b.Hash() {
		a = ReadHeader(db, a.ParentHash, a.Number.Uint64()-1)
		if a == nil {
			return nil
		}
		b = ReadHeader(db, b.ParentHash, b.Number.Uint64()-1)
		if b == nil {
			return nil
		}
	}
	return a
}

// ReadHeadHeader returns the current canonical head header.
func ReadHeadHeader(db ethdb.Reader) *types.Header {
	headHeaderHash := ReadHeadHeaderHash(db)
	if headHeaderHash == (common.Hash{}) {
		return nil
	}
	headHeaderNumber := ReadHeaderNumber(db, headHeaderHash)
	if headHeaderNumber == nil {
		return nil
	}
	return ReadHeader(db, headHeaderHash, *headHeaderNumber)
}

// ReadHeadBlock returns the current canonical head block.
func ReadHeadBlock(db ethdb.Reader) *types.Block {
	headBlockHash := ReadHeadBlockHash(db)
	if headBlockHash == (common.Hash{}) {
		return nil
	}
	headBlockNumber := ReadHeaderNumber(db, headBlockHash)
	if headBlockNumber == nil {
		return nil
	}
	return ReadBlock(db, headBlockHash, *headBlockNumber)
}<|MERGE_RESOLUTION|>--- conflicted
+++ resolved
@@ -637,21 +637,11 @@
 		return nil
 	}
 	header := ReadHeader(db, hash, number)
-<<<<<<< HEAD
 	if header == nil {
 		log.Error("Missing header but have receipt", "hash", hash, "number", number)
 		return nil
 	}
-	if err := receipts.DeriveFields(config, hash, number, header.Time, body.Transactions); err != nil {
-=======
-	var baseFee *big.Int
-	if header == nil {
-		baseFee = big.NewInt(0)
-	} else {
-		baseFee = header.BaseFee
-	}
-	if err := receipts.DeriveFields(config, hash, number, baseFee, body.Transactions); err != nil {
->>>>>>> 7e3b149b
+	if err := receipts.DeriveFields(config, hash, number, header.Time, header.BaseFee, body.Transactions); err != nil {
 		log.Error("Failed to derive block receipts fields", "hash", hash, "number", number, "err", err)
 		return nil
 	}
