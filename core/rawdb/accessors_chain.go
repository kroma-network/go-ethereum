// Copyright 2018 The go-ethereum Authors
// This file is part of the go-ethereum library.
//
// The go-ethereum library is free software: you can redistribute it and/or modify
// it under the terms of the GNU Lesser General Public License as published by
// the Free Software Foundation, either version 3 of the License, or
// (at your option) any later version.
//
// The go-ethereum library is distributed in the hope that it will be useful,
// but WITHOUT ANY WARRANTY; without even the implied warranty of
// MERCHANTABILITY or FITNESS FOR A PARTICULAR PURPOSE. See the
// GNU Lesser General Public License for more details.
//
// You should have received a copy of the GNU Lesser General Public License
// along with the go-ethereum library. If not, see <http://www.gnu.org/licenses/>.

package rawdb

import (
	"bytes"
	"encoding/binary"
	"errors"
	"fmt"
	"math/big"
	"sort"

	"github.com/ethereum/go-ethereum/common"
	"github.com/ethereum/go-ethereum/core/types"
	"github.com/ethereum/go-ethereum/crypto"
	"github.com/ethereum/go-ethereum/ethdb"
	"github.com/ethereum/go-ethereum/log"
	"github.com/ethereum/go-ethereum/params"
	"github.com/ethereum/go-ethereum/rlp"
)

// ReadCanonicalHash retrieves the hash assigned to a canonical block number.
func ReadCanonicalHash(db ethdb.Reader, number uint64) common.Hash {
	var data []byte
	db.ReadAncients(func(reader ethdb.AncientReaderOp) error {
		data, _ = reader.Ancient(ChainFreezerHashTable, number)
		if len(data) == 0 {
			// Get it by hash from leveldb
			data, _ = db.Get(headerHashKey(number))
		}
		return nil
	})
	return common.BytesToHash(data)
}

// WriteCanonicalHash stores the hash assigned to a canonical block number.
func WriteCanonicalHash(db ethdb.KeyValueWriter, hash common.Hash, number uint64) {
	if err := db.Put(headerHashKey(number), hash.Bytes()); err != nil {
		log.Crit("Failed to store number to hash mapping", "err", err)
	}
}

// DeleteCanonicalHash removes the number to hash canonical mapping.
func DeleteCanonicalHash(db ethdb.KeyValueWriter, number uint64) {
	if err := db.Delete(headerHashKey(number)); err != nil {
		log.Crit("Failed to delete number to hash mapping", "err", err)
	}
}

// ReadAllHashes retrieves all the hashes assigned to blocks at a certain heights,
// both canonical and reorged forks included.
func ReadAllHashes(db ethdb.Iteratee, number uint64) []common.Hash {
	prefix := headerKeyPrefix(number)

	hashes := make([]common.Hash, 0, 1)
	it := db.NewIterator(prefix, nil)
	defer it.Release()

	for it.Next() {
		if key := it.Key(); len(key) == len(prefix)+32 {
			hashes = append(hashes, common.BytesToHash(key[len(key)-32:]))
		}
	}
	return hashes
}

type NumberHash struct {
	Number uint64
	Hash   common.Hash
}

// ReadAllHashesInRange retrieves all the hashes assigned to blocks at certain
// heights, both canonical and reorged forks included.
// This method considers both limits to be _inclusive_.
func ReadAllHashesInRange(db ethdb.Iteratee, first, last uint64) []*NumberHash {
	var (
		start     = encodeBlockNumber(first)
		keyLength = len(headerPrefix) + 8 + 32
		hashes    = make([]*NumberHash, 0, 1+last-first)
		it        = db.NewIterator(headerPrefix, start)
	)
	defer it.Release()
	for it.Next() {
		key := it.Key()
		if len(key) != keyLength {
			continue
		}
		num := binary.BigEndian.Uint64(key[len(headerPrefix) : len(headerPrefix)+8])
		if num > last {
			break
		}
		hash := common.BytesToHash(key[len(key)-32:])
		hashes = append(hashes, &NumberHash{num, hash})
	}
	return hashes
}

// ReadAllCanonicalHashes retrieves all canonical number and hash mappings at the
// certain chain range. If the accumulated entries reaches the given threshold,
// abort the iteration and return the semi-finish result.
func ReadAllCanonicalHashes(db ethdb.Iteratee, from uint64, to uint64, limit int) ([]uint64, []common.Hash) {
	// Short circuit if the limit is 0.
	if limit == 0 {
		return nil, nil
	}
	var (
		numbers []uint64
		hashes  []common.Hash
	)
	// Construct the key prefix of start point.
	start, end := headerHashKey(from), headerHashKey(to)
	it := db.NewIterator(nil, start)
	defer it.Release()

	for it.Next() {
		if bytes.Compare(it.Key(), end) >= 0 {
			break
		}
		if key := it.Key(); len(key) == len(headerPrefix)+8+1 && bytes.Equal(key[len(key)-1:], headerHashSuffix) {
			numbers = append(numbers, binary.BigEndian.Uint64(key[len(headerPrefix):len(headerPrefix)+8]))
			hashes = append(hashes, common.BytesToHash(it.Value()))
			// If the accumulated entries reaches the limit threshold, return.
			if len(numbers) >= limit {
				break
			}
		}
	}
	return numbers, hashes
}

// ReadHeaderNumber returns the header number assigned to a hash.
func ReadHeaderNumber(db ethdb.KeyValueReader, hash common.Hash) *uint64 {
	data, _ := db.Get(headerNumberKey(hash))
	if len(data) != 8 {
		return nil
	}
	number := binary.BigEndian.Uint64(data)
	return &number
}

// WriteHeaderNumber stores the hash->number mapping.
func WriteHeaderNumber(db ethdb.KeyValueWriter, hash common.Hash, number uint64) {
	key := headerNumberKey(hash)
	enc := encodeBlockNumber(number)
	if err := db.Put(key, enc); err != nil {
		log.Crit("Failed to store hash to number mapping", "err", err)
	}
}

// DeleteHeaderNumber removes hash->number mapping.
func DeleteHeaderNumber(db ethdb.KeyValueWriter, hash common.Hash) {
	if err := db.Delete(headerNumberKey(hash)); err != nil {
		log.Crit("Failed to delete hash to number mapping", "err", err)
	}
}

// ReadHeadHeaderHash retrieves the hash of the current canonical head header.
func ReadHeadHeaderHash(db ethdb.KeyValueReader) common.Hash {
	data, _ := db.Get(headHeaderKey)
	if len(data) == 0 {
		return common.Hash{}
	}
	return common.BytesToHash(data)
}

// WriteHeadHeaderHash stores the hash of the current canonical head header.
func WriteHeadHeaderHash(db ethdb.KeyValueWriter, hash common.Hash) {
	if err := db.Put(headHeaderKey, hash.Bytes()); err != nil {
		log.Crit("Failed to store last header's hash", "err", err)
	}
}

// ReadHeadBlockHash retrieves the hash of the current canonical head block.
func ReadHeadBlockHash(db ethdb.KeyValueReader) common.Hash {
	data, _ := db.Get(headBlockKey)
	if len(data) == 0 {
		return common.Hash{}
	}
	return common.BytesToHash(data)
}

// WriteHeadBlockHash stores the head block's hash.
func WriteHeadBlockHash(db ethdb.KeyValueWriter, hash common.Hash) {
	if err := db.Put(headBlockKey, hash.Bytes()); err != nil {
		log.Crit("Failed to store last block's hash", "err", err)
	}
}

// ReadHeadFastBlockHash retrieves the hash of the current fast-sync head block.
func ReadHeadFastBlockHash(db ethdb.KeyValueReader) common.Hash {
	data, _ := db.Get(headFastBlockKey)
	if len(data) == 0 {
		return common.Hash{}
	}
	return common.BytesToHash(data)
}

// WriteHeadFastBlockHash stores the hash of the current fast-sync head block.
func WriteHeadFastBlockHash(db ethdb.KeyValueWriter, hash common.Hash) {
	if err := db.Put(headFastBlockKey, hash.Bytes()); err != nil {
		log.Crit("Failed to store last fast block's hash", "err", err)
	}
}

// ReadFinalizedBlockHash retrieves the hash of the finalized block.
func ReadFinalizedBlockHash(db ethdb.KeyValueReader) common.Hash {
	data, _ := db.Get(headFinalizedBlockKey)
	if len(data) == 0 {
		return common.Hash{}
	}
	return common.BytesToHash(data)
}

// WriteFinalizedBlockHash stores the hash of the finalized block.
func WriteFinalizedBlockHash(db ethdb.KeyValueWriter, hash common.Hash) {
	if err := db.Put(headFinalizedBlockKey, hash.Bytes()); err != nil {
		log.Crit("Failed to store last finalized block's hash", "err", err)
	}
}

// ReadLastPivotNumber retrieves the number of the last pivot block. If the node
// full synced, the last pivot will always be nil.
func ReadLastPivotNumber(db ethdb.KeyValueReader) *uint64 {
	data, _ := db.Get(lastPivotKey)
	if len(data) == 0 {
		return nil
	}
	var pivot uint64
	if err := rlp.DecodeBytes(data, &pivot); err != nil {
		log.Error("Invalid pivot block number in database", "err", err)
		return nil
	}
	return &pivot
}

// WriteLastPivotNumber stores the number of the last pivot block.
func WriteLastPivotNumber(db ethdb.KeyValueWriter, pivot uint64) {
	enc, err := rlp.EncodeToBytes(pivot)
	if err != nil {
		log.Crit("Failed to encode pivot block number", "err", err)
	}
	if err := db.Put(lastPivotKey, enc); err != nil {
		log.Crit("Failed to store pivot block number", "err", err)
	}
}

// ReadTxIndexTail retrieves the number of oldest indexed block
// whose transaction indices has been indexed.
func ReadTxIndexTail(db ethdb.KeyValueReader) *uint64 {
	data, _ := db.Get(txIndexTailKey)
	if len(data) != 8 {
		return nil
	}
	number := binary.BigEndian.Uint64(data)
	return &number
}

// WriteTxIndexTail stores the number of oldest indexed block
// into database.
func WriteTxIndexTail(db ethdb.KeyValueWriter, number uint64) {
	if err := db.Put(txIndexTailKey, encodeBlockNumber(number)); err != nil {
		log.Crit("Failed to store the transaction index tail", "err", err)
	}
}

// ReadFastTxLookupLimit retrieves the tx lookup limit used in fast sync.
func ReadFastTxLookupLimit(db ethdb.KeyValueReader) *uint64 {
	data, _ := db.Get(fastTxLookupLimitKey)
	if len(data) != 8 {
		return nil
	}
	number := binary.BigEndian.Uint64(data)
	return &number
}

// WriteFastTxLookupLimit stores the txlookup limit used in fast sync into database.
func WriteFastTxLookupLimit(db ethdb.KeyValueWriter, number uint64) {
	if err := db.Put(fastTxLookupLimitKey, encodeBlockNumber(number)); err != nil {
		log.Crit("Failed to store transaction lookup limit for fast sync", "err", err)
	}
}

// ReadHeaderRange returns the rlp-encoded headers, starting at 'number', and going
// backwards towards genesis. This method assumes that the caller already has
// placed a cap on count, to prevent DoS issues.
// Since this method operates in head-towards-genesis mode, it will return an empty
// slice in case the head ('number') is missing. Hence, the caller must ensure that
// the head ('number') argument is actually an existing header.
//
// N.B: Since the input is a number, as opposed to a hash, it's implicit that
// this method only operates on canon headers.
func ReadHeaderRange(db ethdb.Reader, number uint64, count uint64) []rlp.RawValue {
	var rlpHeaders []rlp.RawValue
	if count == 0 {
		return rlpHeaders
	}
	i := number
	if count-1 > number {
		// It's ok to request block 0, 1 item
		count = number + 1
	}
	limit, _ := db.Ancients()
	// First read live blocks
	if i >= limit {
		// If we need to read live blocks, we need to figure out the hash first
		hash := ReadCanonicalHash(db, number)
		for ; i >= limit && count > 0; i-- {
			if data, _ := db.Get(headerKey(i, hash)); len(data) > 0 {
				rlpHeaders = append(rlpHeaders, data)
				// Get the parent hash for next query
				hash = types.HeaderParentHashFromRLP(data)
			} else {
				break // Maybe got moved to ancients
			}
			count--
		}
	}
	if count == 0 {
		return rlpHeaders
	}
	// read remaining from ancients
	max := count * 700
	data, err := db.AncientRange(ChainFreezerHeaderTable, i+1-count, count, max)
	if err == nil && uint64(len(data)) == count {
		// the data is on the order [h, h+1, .., n] -- reordering needed
		for i := range data {
			rlpHeaders = append(rlpHeaders, data[len(data)-1-i])
		}
	}
	return rlpHeaders
}

// ReadHeaderRLP retrieves a block header in its raw RLP database encoding.
func ReadHeaderRLP(db ethdb.Reader, hash common.Hash, number uint64) rlp.RawValue {
	var data []byte
	db.ReadAncients(func(reader ethdb.AncientReaderOp) error {
		// First try to look up the data in ancient database. Extra hash
		// comparison is necessary since ancient database only maintains
		// the canonical data.
		data, _ = reader.Ancient(ChainFreezerHeaderTable, number)
		if len(data) > 0 && crypto.Keccak256Hash(data) == hash {
			return nil
		}
		// If not, try reading from leveldb
		data, _ = db.Get(headerKey(number, hash))
		return nil
	})
	return data
}

// HasHeader verifies the existence of a block header corresponding to the hash.
func HasHeader(db ethdb.Reader, hash common.Hash, number uint64) bool {
	if isCanon(db, number, hash) {
		return true
	}
	if has, err := db.Has(headerKey(number, hash)); !has || err != nil {
		return false
	}
	return true
}

// ReadHeader retrieves the block header corresponding to the hash.
func ReadHeader(db ethdb.Reader, hash common.Hash, number uint64) *types.Header {
	data := ReadHeaderRLP(db, hash, number)
	if len(data) == 0 {
		return nil
	}
	header := new(types.Header)
	if err := rlp.Decode(bytes.NewReader(data), header); err != nil {
		log.Error("Invalid block header RLP", "hash", hash, "err", err)
		return nil
	}
	return header
}

// WriteHeader stores a block header into the database and also stores the hash-
// to-number mapping.
func WriteHeader(db ethdb.KeyValueWriter, header *types.Header) {
	var (
		hash   = header.Hash()
		number = header.Number.Uint64()
	)
	// Write the hash -> number mapping
	WriteHeaderNumber(db, hash, number)

	// Write the encoded header
	data, err := rlp.EncodeToBytes(header)
	if err != nil {
		log.Crit("Failed to RLP encode header", "err", err)
	}
	key := headerKey(number, hash)
	if err := db.Put(key, data); err != nil {
		log.Crit("Failed to store header", "err", err)
	}
}

// DeleteHeader removes all block header data associated with a hash.
func DeleteHeader(db ethdb.KeyValueWriter, hash common.Hash, number uint64) {
	deleteHeaderWithoutNumber(db, hash, number)
	if err := db.Delete(headerNumberKey(hash)); err != nil {
		log.Crit("Failed to delete hash to number mapping", "err", err)
	}
}

// deleteHeaderWithoutNumber removes only the block header but does not remove
// the hash to number mapping.
func deleteHeaderWithoutNumber(db ethdb.KeyValueWriter, hash common.Hash, number uint64) {
	if err := db.Delete(headerKey(number, hash)); err != nil {
		log.Crit("Failed to delete header", "err", err)
	}
}

// isCanon is an internal utility method, to check whether the given number/hash
// is part of the ancient (canon) set.
func isCanon(reader ethdb.AncientReaderOp, number uint64, hash common.Hash) bool {
	h, err := reader.Ancient(ChainFreezerHashTable, number)
	if err != nil {
		return false
	}
	return bytes.Equal(h, hash[:])
}

// ReadBodyRLP retrieves the block body (transactions and uncles) in RLP encoding.
func ReadBodyRLP(db ethdb.Reader, hash common.Hash, number uint64) rlp.RawValue {
	// First try to look up the data in ancient database. Extra hash
	// comparison is necessary since ancient database only maintains
	// the canonical data.
	var data []byte
	db.ReadAncients(func(reader ethdb.AncientReaderOp) error {
		// Check if the data is in ancients
		if isCanon(reader, number, hash) {
			data, _ = reader.Ancient(ChainFreezerBodiesTable, number)
			return nil
		}
		// If not, try reading from leveldb
		data, _ = db.Get(blockBodyKey(number, hash))
		return nil
	})
	return data
}

// ReadCanonicalBodyRLP retrieves the block body (transactions and uncles) for the canonical
// block at number, in RLP encoding.
func ReadCanonicalBodyRLP(db ethdb.Reader, number uint64) rlp.RawValue {
	var data []byte
	db.ReadAncients(func(reader ethdb.AncientReaderOp) error {
		data, _ = reader.Ancient(ChainFreezerBodiesTable, number)
		if len(data) > 0 {
			return nil
		}
		// Block is not in ancients, read from leveldb by hash and number.
		// Note: ReadCanonicalHash cannot be used here because it also
		// calls ReadAncients internally.
		hash, _ := db.Get(headerHashKey(number))
		data, _ = db.Get(blockBodyKey(number, common.BytesToHash(hash)))
		return nil
	})
	return data
}

// WriteBodyRLP stores an RLP encoded block body into the database.
func WriteBodyRLP(db ethdb.KeyValueWriter, hash common.Hash, number uint64, rlp rlp.RawValue) {
	if err := db.Put(blockBodyKey(number, hash), rlp); err != nil {
		log.Crit("Failed to store block body", "err", err)
	}
}

// HasBody verifies the existence of a block body corresponding to the hash.
func HasBody(db ethdb.Reader, hash common.Hash, number uint64) bool {
	if isCanon(db, number, hash) {
		return true
	}
	if has, err := db.Has(blockBodyKey(number, hash)); !has || err != nil {
		return false
	}
	return true
}

// ReadBody retrieves the block body corresponding to the hash.
func ReadBody(db ethdb.Reader, hash common.Hash, number uint64) *types.Body {
	data := ReadBodyRLP(db, hash, number)
	if len(data) == 0 {
		return nil
	}
	body := new(types.Body)
	if err := rlp.Decode(bytes.NewReader(data), body); err != nil {
		log.Error("Invalid block body RLP", "hash", hash, "err", err)
		return nil
	}
	return body
}

// WriteBody stores a block body into the database.
func WriteBody(db ethdb.KeyValueWriter, hash common.Hash, number uint64, body *types.Body) {
	data, err := rlp.EncodeToBytes(body)
	if err != nil {
		log.Crit("Failed to RLP encode body", "err", err)
	}
	WriteBodyRLP(db, hash, number, data)
}

// DeleteBody removes all block body data associated with a hash.
func DeleteBody(db ethdb.KeyValueWriter, hash common.Hash, number uint64) {
	if err := db.Delete(blockBodyKey(number, hash)); err != nil {
		log.Crit("Failed to delete block body", "err", err)
	}
}

// ReadTdRLP retrieves a block's total difficulty corresponding to the hash in RLP encoding.
func ReadTdRLP(db ethdb.Reader, hash common.Hash, number uint64) rlp.RawValue {
	var data []byte
	db.ReadAncients(func(reader ethdb.AncientReaderOp) error {
		// Check if the data is in ancients
		if isCanon(reader, number, hash) {
			data, _ = reader.Ancient(ChainFreezerDifficultyTable, number)
			return nil
		}
		// If not, try reading from leveldb
		data, _ = db.Get(headerTDKey(number, hash))
		return nil
	})
	return data
}

// ReadTd retrieves a block's total difficulty corresponding to the hash.
func ReadTd(db ethdb.Reader, hash common.Hash, number uint64) *big.Int {
	data := ReadTdRLP(db, hash, number)
	if len(data) == 0 {
		return nil
	}
	td := new(big.Int)
	if err := rlp.Decode(bytes.NewReader(data), td); err != nil {
		log.Error("Invalid block total difficulty RLP", "hash", hash, "err", err)
		return nil
	}
	return td
}

// WriteTd stores the total difficulty of a block into the database.
func WriteTd(db ethdb.KeyValueWriter, hash common.Hash, number uint64, td *big.Int) {
	data, err := rlp.EncodeToBytes(td)
	if err != nil {
		log.Crit("Failed to RLP encode block total difficulty", "err", err)
	}
	if err := db.Put(headerTDKey(number, hash), data); err != nil {
		log.Crit("Failed to store block total difficulty", "err", err)
	}
}

// DeleteTd removes all block total difficulty data associated with a hash.
func DeleteTd(db ethdb.KeyValueWriter, hash common.Hash, number uint64) {
	if err := db.Delete(headerTDKey(number, hash)); err != nil {
		log.Crit("Failed to delete block total difficulty", "err", err)
	}
}

// HasReceipts verifies the existence of all the transaction receipts belonging
// to a block.
func HasReceipts(db ethdb.Reader, hash common.Hash, number uint64) bool {
	if isCanon(db, number, hash) {
		return true
	}
	if has, err := db.Has(blockReceiptsKey(number, hash)); !has || err != nil {
		return false
	}
	return true
}

// ReadReceiptsRLP retrieves all the transaction receipts belonging to a block in RLP encoding.
func ReadReceiptsRLP(db ethdb.Reader, hash common.Hash, number uint64) rlp.RawValue {
	var data []byte
	db.ReadAncients(func(reader ethdb.AncientReaderOp) error {
		// Check if the data is in ancients
		if isCanon(reader, number, hash) {
			data, _ = reader.Ancient(ChainFreezerReceiptTable, number)
			return nil
		}
		// If not, try reading from leveldb
		data, _ = db.Get(blockReceiptsKey(number, hash))
		return nil
	})
	return data
}

// ReadRawReceipts retrieves all the transaction receipts belonging to a block.
// The receipt metadata fields are not guaranteed to be populated, so they
// should not be used. Use ReadReceipts instead if the metadata is needed.
func ReadRawReceipts(db ethdb.Reader, hash common.Hash, number uint64) types.Receipts {
	// Retrieve the flattened receipt slice
	data := ReadReceiptsRLP(db, hash, number)
	if len(data) == 0 {
		return nil
	}
	// Convert the receipts from their storage form to their internal representation
	storageReceipts := []*types.ReceiptForStorage{}
	if err := rlp.DecodeBytes(data, &storageReceipts); err != nil {
		log.Error("Invalid receipt array RLP", "hash", hash, "err", err)
		return nil
	}
	receipts := make(types.Receipts, len(storageReceipts))
	for i, storageReceipt := range storageReceipts {
		receipts[i] = (*types.Receipt)(storageReceipt)
	}
	return receipts
}

// ReadReceipts retrieves all the transaction receipts belonging to a block, including
// its corresponding metadata fields. If it is unable to populate these metadata
// fields then nil is returned.
//
// The current implementation populates these metadata fields by reading the receipts'
// corresponding block body, so if the block body is not found it will return nil even
// if the receipt itself is stored.
func ReadReceipts(db ethdb.Reader, hash common.Hash, number uint64, config *params.ChainConfig) types.Receipts {
	// We're deriving many fields from the block body, retrieve beside the receipt
	receipts := ReadRawReceipts(db, hash, number)
	if receipts == nil {
		return nil
	}
	body := ReadBody(db, hash, number)
	if body == nil {
		log.Error("Missing body but have receipt", "hash", hash, "number", number)
		return nil
	}
	header := ReadHeader(db, hash, number)
	if header == nil {
		log.Error("Missing header but have receipt", "hash", hash, "number", number)
		return nil
	}
<<<<<<< HEAD
	if err := receipts.DeriveFields(config, hash, number, header.Time, header.BaseFee, body.Transactions); err != nil {
=======
	if err := receipts.DeriveFields(config, hash, number, body.Transactions); err != nil {
>>>>>>> e271703f
		log.Error("Failed to derive block receipts fields", "hash", hash, "number", number, "err", err)
		return nil
	}
	return receipts
}

// WriteReceipts stores all the transaction receipts belonging to a block.
func WriteReceipts(db ethdb.KeyValueWriter, hash common.Hash, number uint64, receipts types.Receipts) {
	// Convert the receipts into their storage form and serialize them
	storageReceipts := make([]*types.ReceiptForStorage, len(receipts))
	for i, receipt := range receipts {
		storageReceipts[i] = (*types.ReceiptForStorage)(receipt)
	}
	bytes, err := rlp.EncodeToBytes(storageReceipts)
	if err != nil {
		log.Crit("Failed to encode block receipts", "err", err)
	}
	// Store the flattened receipt slice
	if err := db.Put(blockReceiptsKey(number, hash), bytes); err != nil {
		log.Crit("Failed to store block receipts", "err", err)
	}
}

// DeleteReceipts removes all receipt data associated with a block hash.
func DeleteReceipts(db ethdb.KeyValueWriter, hash common.Hash, number uint64) {
	if err := db.Delete(blockReceiptsKey(number, hash)); err != nil {
		log.Crit("Failed to delete block receipts", "err", err)
	}
}

// storedReceiptRLP is the storage encoding of a receipt.
// Re-definition in core/types/receipt.go.
// TODO: Re-use the existing definition.
type storedReceiptRLP struct {
	PostStateOrStatus []byte
	CumulativeGasUsed uint64
	Logs              []*types.Log

	// Remaining fields are declared to allow the receipt RLP to be parsed without errors.
	// However, they must not be used as they may not be populated correctly due to multiple receipt formats
	// being combined into a single list of optional fields which can be mistaken for each other.
<<<<<<< HEAD
	// DepositNonce (*uint64) from Regolith deposit tx receipts will be parsed into L1GasUsed
=======
	// DepositNonce (*uint64) will be parsed into L1GasUsed
>>>>>>> e271703f
	L1GasUsed  *big.Int `rlp:"optional"` // OVM legacy
	L1GasPrice *big.Int `rlp:"optional"` // OVM legacy
	L1Fee      *big.Int `rlp:"optional"` // OVM legacy
	FeeScalar  string   `rlp:"optional"` // OVM legacy
}

// ReceiptLogs is a barebone version of ReceiptForStorage which only keeps
// the list of logs. When decoding a stored receipt into this object we
// avoid creating the bloom filter.
type receiptLogs struct {
	Logs []*types.Log
}

// DecodeRLP implements rlp.Decoder.
func (r *receiptLogs) DecodeRLP(s *rlp.Stream) error {
	var stored storedReceiptRLP
	if err := s.Decode(&stored); err != nil {
		return err
	}
	r.Logs = stored.Logs
	return nil
}

// DeriveLogFields fills the logs in receiptLogs with information such as block number, txhash, etc.
func deriveLogFields(receipts []*receiptLogs, hash common.Hash, number uint64, txs types.Transactions) error {
	logIndex := uint(0)
	if len(txs) != len(receipts) {
		return errors.New("transaction and receipt count mismatch")
	}
	for i := 0; i < len(receipts); i++ {
		txHash := txs[i].Hash()
		// The derived log fields can simply be set from the block and transaction
		for j := 0; j < len(receipts[i].Logs); j++ {
			receipts[i].Logs[j].BlockNumber = number
			receipts[i].Logs[j].BlockHash = hash
			receipts[i].Logs[j].TxHash = txHash
			receipts[i].Logs[j].TxIndex = uint(i)
			receipts[i].Logs[j].Index = logIndex
			logIndex++
		}
	}
	return nil
}

// ReadLogs retrieves the logs for all transactions in a block. In case
// receipts is not found, a nil is returned.
// Note: ReadLogs does not derive unstored log fields.
func ReadLogs(db ethdb.Reader, hash common.Hash, number uint64, config *params.ChainConfig) [][]*types.Log {
	// Retrieve the flattened receipt slice
	data := ReadReceiptsRLP(db, hash, number)
	if len(data) == 0 {
		return nil
	}
	receipts := []*receiptLogs{}
	if err := rlp.DecodeBytes(data, &receipts); err != nil {
		log.Error("Invalid receipt array RLP", "hash", hash, "err", err)
		return nil
	}

	logs := make([][]*types.Log, len(receipts))
	for i, receipt := range receipts {
		logs[i] = receipt.Logs
	}
	return logs
}

// ReadBlock retrieves an entire block corresponding to the hash, assembling it
// back from the stored header and body. If either the header or body could not
// be retrieved nil is returned.
//
// Note, due to concurrent download of header and block body the header and thus
// canonical hash can be stored in the database but the body data not (yet).
func ReadBlock(db ethdb.Reader, hash common.Hash, number uint64) *types.Block {
	header := ReadHeader(db, hash, number)
	if header == nil {
		return nil
	}
	body := ReadBody(db, hash, number)
	if body == nil {
		return nil
	}
	return types.NewBlockWithHeader(header).WithBody(body.Transactions, body.Uncles).WithWithdrawals(body.Withdrawals)
}

// WriteBlock serializes a block into the database, header and body separately.
func WriteBlock(db ethdb.KeyValueWriter, block *types.Block) {
	WriteBody(db, block.Hash(), block.NumberU64(), block.Body())
	WriteHeader(db, block.Header())
}

// WriteAncientBlocks writes entire block data into ancient store and returns the total written size.
func WriteAncientBlocks(db ethdb.AncientWriter, blocks []*types.Block, receipts []types.Receipts, td *big.Int) (int64, error) {
	var (
		tdSum      = new(big.Int).Set(td)
		stReceipts []*types.ReceiptForStorage
	)
	return db.ModifyAncients(func(op ethdb.AncientWriteOp) error {
		for i, block := range blocks {
			// Convert receipts to storage format and sum up total difficulty.
			stReceipts = stReceipts[:0]
			for _, receipt := range receipts[i] {
				stReceipts = append(stReceipts, (*types.ReceiptForStorage)(receipt))
			}
			header := block.Header()
			if i > 0 {
				tdSum.Add(tdSum, header.Difficulty)
			}
			if err := writeAncientBlock(op, block, header, stReceipts, tdSum); err != nil {
				return err
			}
		}
		return nil
	})
}

func writeAncientBlock(op ethdb.AncientWriteOp, block *types.Block, header *types.Header, receipts []*types.ReceiptForStorage, td *big.Int) error {
	num := block.NumberU64()
	if err := op.AppendRaw(ChainFreezerHashTable, num, block.Hash().Bytes()); err != nil {
		return fmt.Errorf("can't add block %d hash: %v", num, err)
	}
	if err := op.Append(ChainFreezerHeaderTable, num, header); err != nil {
		return fmt.Errorf("can't append block header %d: %v", num, err)
	}
	if err := op.Append(ChainFreezerBodiesTable, num, block.Body()); err != nil {
		return fmt.Errorf("can't append block body %d: %v", num, err)
	}
	if err := op.Append(ChainFreezerReceiptTable, num, receipts); err != nil {
		return fmt.Errorf("can't append block %d receipts: %v", num, err)
	}
	if err := op.Append(ChainFreezerDifficultyTable, num, td); err != nil {
		return fmt.Errorf("can't append block %d total difficulty: %v", num, err)
	}
	return nil
}

// DeleteBlock removes all block data associated with a hash.
func DeleteBlock(db ethdb.KeyValueWriter, hash common.Hash, number uint64) {
	DeleteReceipts(db, hash, number)
	DeleteHeader(db, hash, number)
	DeleteBody(db, hash, number)
	DeleteTd(db, hash, number)
}

// DeleteBlockWithoutNumber removes all block data associated with a hash, except
// the hash to number mapping.
func DeleteBlockWithoutNumber(db ethdb.KeyValueWriter, hash common.Hash, number uint64) {
	DeleteReceipts(db, hash, number)
	deleteHeaderWithoutNumber(db, hash, number)
	DeleteBody(db, hash, number)
	DeleteTd(db, hash, number)
}

const badBlockToKeep = 10

type badBlock struct {
	Header *types.Header
	Body   *types.Body
}

// badBlockList implements the sort interface to allow sorting a list of
// bad blocks by their number in the reverse order.
type badBlockList []*badBlock

func (s badBlockList) Len() int { return len(s) }
func (s badBlockList) Less(i, j int) bool {
	return s[i].Header.Number.Uint64() < s[j].Header.Number.Uint64()
}
func (s badBlockList) Swap(i, j int) { s[i], s[j] = s[j], s[i] }

// ReadBadBlock retrieves the bad block with the corresponding block hash.
func ReadBadBlock(db ethdb.Reader, hash common.Hash) *types.Block {
	blob, err := db.Get(badBlockKey)
	if err != nil {
		return nil
	}
	var badBlocks badBlockList
	if err := rlp.DecodeBytes(blob, &badBlocks); err != nil {
		return nil
	}
	for _, bad := range badBlocks {
		if bad.Header.Hash() == hash {
			return types.NewBlockWithHeader(bad.Header).WithBody(bad.Body.Transactions, bad.Body.Uncles).WithWithdrawals(bad.Body.Withdrawals)
		}
	}
	return nil
}

// ReadAllBadBlocks retrieves all the bad blocks in the database.
// All returned blocks are sorted in reverse order by number.
func ReadAllBadBlocks(db ethdb.Reader) []*types.Block {
	blob, err := db.Get(badBlockKey)
	if err != nil {
		return nil
	}
	var badBlocks badBlockList
	if err := rlp.DecodeBytes(blob, &badBlocks); err != nil {
		return nil
	}
	var blocks []*types.Block
	for _, bad := range badBlocks {
		blocks = append(blocks, types.NewBlockWithHeader(bad.Header).WithBody(bad.Body.Transactions, bad.Body.Uncles).WithWithdrawals(bad.Body.Withdrawals))
	}
	return blocks
}

// WriteBadBlock serializes the bad block into the database. If the cumulated
// bad blocks exceeds the limitation, the oldest will be dropped.
func WriteBadBlock(db ethdb.KeyValueStore, block *types.Block) {
	blob, err := db.Get(badBlockKey)
	if err != nil {
		log.Warn("Failed to load old bad blocks", "error", err)
	}
	var badBlocks badBlockList
	if len(blob) > 0 {
		if err := rlp.DecodeBytes(blob, &badBlocks); err != nil {
			log.Crit("Failed to decode old bad blocks", "error", err)
		}
	}
	for _, b := range badBlocks {
		if b.Header.Number.Uint64() == block.NumberU64() && b.Header.Hash() == block.Hash() {
			log.Info("Skip duplicated bad block", "number", block.NumberU64(), "hash", block.Hash())
			return
		}
	}
	badBlocks = append(badBlocks, &badBlock{
		Header: block.Header(),
		Body:   block.Body(),
	})
	sort.Sort(sort.Reverse(badBlocks))
	if len(badBlocks) > badBlockToKeep {
		badBlocks = badBlocks[:badBlockToKeep]
	}
	data, err := rlp.EncodeToBytes(badBlocks)
	if err != nil {
		log.Crit("Failed to encode bad blocks", "err", err)
	}
	if err := db.Put(badBlockKey, data); err != nil {
		log.Crit("Failed to write bad blocks", "err", err)
	}
}

// DeleteBadBlocks deletes all the bad blocks from the database
func DeleteBadBlocks(db ethdb.KeyValueWriter) {
	if err := db.Delete(badBlockKey); err != nil {
		log.Crit("Failed to delete bad blocks", "err", err)
	}
}

// FindCommonAncestor returns the last common ancestor of two block headers
func FindCommonAncestor(db ethdb.Reader, a, b *types.Header) *types.Header {
	for bn := b.Number.Uint64(); a.Number.Uint64() > bn; {
		a = ReadHeader(db, a.ParentHash, a.Number.Uint64()-1)
		if a == nil {
			return nil
		}
	}
	for an := a.Number.Uint64(); an < b.Number.Uint64(); {
		b = ReadHeader(db, b.ParentHash, b.Number.Uint64()-1)
		if b == nil {
			return nil
		}
	}
	for a.Hash() != b.Hash() {
		a = ReadHeader(db, a.ParentHash, a.Number.Uint64()-1)
		if a == nil {
			return nil
		}
		b = ReadHeader(db, b.ParentHash, b.Number.Uint64()-1)
		if b == nil {
			return nil
		}
	}
	return a
}

// ReadHeadHeader returns the current canonical head header.
func ReadHeadHeader(db ethdb.Reader) *types.Header {
	headHeaderHash := ReadHeadHeaderHash(db)
	if headHeaderHash == (common.Hash{}) {
		return nil
	}
	headHeaderNumber := ReadHeaderNumber(db, headHeaderHash)
	if headHeaderNumber == nil {
		return nil
	}
	return ReadHeader(db, headHeaderHash, *headHeaderNumber)
}

// ReadHeadBlock returns the current canonical head block.
func ReadHeadBlock(db ethdb.Reader) *types.Block {
	headBlockHash := ReadHeadBlockHash(db)
	if headBlockHash == (common.Hash{}) {
		return nil
	}
	headBlockNumber := ReadHeaderNumber(db, headBlockHash)
	if headBlockNumber == nil {
		return nil
	}
	return ReadBlock(db, headBlockHash, *headBlockNumber)
}<|MERGE_RESOLUTION|>--- conflicted
+++ resolved
@@ -641,11 +641,7 @@
 		log.Error("Missing header but have receipt", "hash", hash, "number", number)
 		return nil
 	}
-<<<<<<< HEAD
 	if err := receipts.DeriveFields(config, hash, number, header.Time, header.BaseFee, body.Transactions); err != nil {
-=======
-	if err := receipts.DeriveFields(config, hash, number, body.Transactions); err != nil {
->>>>>>> e271703f
 		log.Error("Failed to derive block receipts fields", "hash", hash, "number", number, "err", err)
 		return nil
 	}
@@ -687,11 +683,7 @@
 	// Remaining fields are declared to allow the receipt RLP to be parsed without errors.
 	// However, they must not be used as they may not be populated correctly due to multiple receipt formats
 	// being combined into a single list of optional fields which can be mistaken for each other.
-<<<<<<< HEAD
-	// DepositNonce (*uint64) from Regolith deposit tx receipts will be parsed into L1GasUsed
-=======
 	// DepositNonce (*uint64) will be parsed into L1GasUsed
->>>>>>> e271703f
 	L1GasUsed  *big.Int `rlp:"optional"` // OVM legacy
 	L1GasPrice *big.Int `rlp:"optional"` // OVM legacy
 	L1Fee      *big.Int `rlp:"optional"` // OVM legacy
