// Copyright 2014 The go-ethereum Authors
// This file is part of the go-ethereum library.
//
// The go-ethereum library is free software: you can redistribute it and/or modify
// it under the terms of the GNU Lesser General Public License as published by
// the Free Software Foundation, either version 3 of the License, or
// (at your option) any later version.
//
// The go-ethereum library is distributed in the hope that it will be useful,
// but WITHOUT ANY WARRANTY; without even the implied warranty of
// MERCHANTABILITY or FITNESS FOR A PARTICULAR PURPOSE. See the
// GNU Lesser General Public License for more details.
//
// You should have received a copy of the GNU Lesser General Public License
// along with the go-ethereum library. If not, see <http://www.gnu.org/licenses/>.

package core

import (
	"errors"
	"fmt"
	"math"
	"math/big"

	"github.com/ethereum/go-ethereum/common"
	cmath "github.com/ethereum/go-ethereum/common/math"
	"github.com/ethereum/go-ethereum/core/types"
	"github.com/ethereum/go-ethereum/core/vm"
	"github.com/ethereum/go-ethereum/params"
)

// ExecutionResult includes all output after executing given evm
// message no matter the execution itself is successful or not.
type ExecutionResult struct {
	UsedGas     uint64 // Total used gas, not including the refunded gas
	RefundedGas uint64 // Total gas refunded after execution
	Err         error  // Any error encountered during the execution(listed in core/vm/errors.go)
	ReturnData  []byte // Returned data from evm(function result or data supplied with revert opcode)
}

// Unwrap returns the internal evm error which allows us for further
// analysis outside.
func (result *ExecutionResult) Unwrap() error {
	return result.Err
}

// Failed returns the indicator whether the execution is successful or not
func (result *ExecutionResult) Failed() bool { return result.Err != nil }

// Return is a helper function to help caller distinguish between revert reason
// and function return. Return returns the data after execution if no error occurs.
func (result *ExecutionResult) Return() []byte {
	if result.Err != nil {
		return nil
	}
	return common.CopyBytes(result.ReturnData)
}

// Revert returns the concrete revert reason if the execution is aborted by `REVERT`
// opcode. Note the reason can be nil if no data supplied with revert opcode.
func (result *ExecutionResult) Revert() []byte {
	if result.Err != vm.ErrExecutionReverted {
		return nil
	}
	return common.CopyBytes(result.ReturnData)
}

// IntrinsicGas computes the 'intrinsic gas' for a message with the given data.
func IntrinsicGas(data []byte, accessList types.AccessList, isContractCreation bool, isHomestead, isEIP2028 bool, isEIP3860 bool) (uint64, error) {
	// Set the starting gas for the raw transaction
	var gas uint64
	if isContractCreation && isHomestead {
		gas = params.TxGasContractCreation
	} else {
		gas = params.TxGas
	}
	dataLen := uint64(len(data))
	// Bump the required gas by the amount of transactional data
	if dataLen > 0 {
		// Zero and non-zero bytes are priced differently
		var nz uint64
		for _, byt := range data {
			if byt != 0 {
				nz++
			}
		}
		// Make sure we don't exceed uint64 for all data combinations
		nonZeroGas := params.TxDataNonZeroGasFrontier
		if isEIP2028 {
			nonZeroGas = params.TxDataNonZeroGasEIP2028
		}
		if (math.MaxUint64-gas)/nonZeroGas < nz {
			return 0, ErrGasUintOverflow
		}
		gas += nz * nonZeroGas

		z := dataLen - nz
		if (math.MaxUint64-gas)/params.TxDataZeroGas < z {
			return 0, ErrGasUintOverflow
		}
		gas += z * params.TxDataZeroGas

		if isContractCreation && isEIP3860 {
			lenWords := toWordSize(dataLen)
			if (math.MaxUint64-gas)/params.InitCodeWordGas < lenWords {
				return 0, ErrGasUintOverflow
			}
			gas += lenWords * params.InitCodeWordGas
		}
	}
	if accessList != nil {
		gas += uint64(len(accessList)) * params.TxAccessListAddressGas
		gas += uint64(accessList.StorageKeys()) * params.TxAccessListStorageKeyGas
	}
	return gas, nil
}

// toWordSize returns the ceiled word size required for init code payment calculation.
func toWordSize(size uint64) uint64 {
	if size > math.MaxUint64-31 {
		return math.MaxUint64/32 + 1
	}

	return (size + 31) / 32
}

// A Message contains the data derived from a single transaction that is relevant to state
// processing.
type Message struct {
	To            *common.Address
	From          common.Address
	Nonce         uint64
	Value         *big.Int
	GasLimit      uint64
	GasPrice      *big.Int
	GasFeeCap     *big.Int
	GasTipCap     *big.Int
	Data          []byte
	AccessList    types.AccessList
	BlobGasFeeCap *big.Int
	BlobHashes    []common.Hash

	// When SkipAccountChecks is true, the message nonce is not checked against the
	// account nonce in state. It also disables checking that the sender is an EOA.
	// This field will be set to true for operations like RPC eth_call.
	SkipAccountChecks bool

	// Kroma rollup fields
	IsDepositTx    bool                 // IsDepositTx indicates the message is force-included and can persist a mint.
	Mint           *big.Int             // Mint is the amount to mint before EVM processing, or nil if there is no minting.
	RollupCostData types.RollupCostData // RollupCostData caches data to compute the fee we charge for data availability
}

// TransactionToMessage converts a transaction into a Message.
func TransactionToMessage(tx *types.Transaction, s types.Signer, baseFee *big.Int) (*Message, error) {
	msg := &Message{
		Nonce:      tx.Nonce(),
		GasLimit:   tx.Gas(),
		GasPrice:   new(big.Int).Set(tx.GasPrice()),
		GasFeeCap:  new(big.Int).Set(tx.GasFeeCap()),
		GasTipCap:  new(big.Int).Set(tx.GasTipCap()),
		To:         tx.To(),
		Value:      tx.Value(),
		Data:       tx.Data(),
		AccessList: tx.AccessList(),
		// Kroma rollup fields
		IsDepositTx:    tx.IsDepositTx(),
		Mint:           tx.Mint(),
		RollupCostData: tx.RollupCostData(),

		SkipAccountChecks: false,
		BlobHashes:        tx.BlobHashes(),
		BlobGasFeeCap:     tx.BlobGasFeeCap(),
	}
	// If baseFee provided, set gasPrice to effectiveGasPrice.
	if baseFee != nil {
		msg.GasPrice = cmath.BigMin(msg.GasPrice.Add(msg.GasTipCap, baseFee), msg.GasFeeCap)
	}
	var err error
	msg.From, err = types.Sender(s, tx)
	return msg, err
}

// ApplyMessage computes the new state by applying the given message
// against the old state within the environment.
//
// ApplyMessage returns the bytes returned by any EVM execution (if it took place),
// the gas used (which includes gas refunds) and an error if it failed. An error always
// indicates a core error meaning that the message would always fail for that particular
// state and would never be accepted within a block.
func ApplyMessage(evm *vm.EVM, msg *Message, gp *GasPool) (*ExecutionResult, error) {
	return NewStateTransition(evm, msg, gp).TransitionDb()
}

// StateTransition represents a state transition.
//
// == The State Transitioning Model
//
// A state transition is a change made when a transaction is applied to the current world
// state. The state transitioning model does all the necessary work to work out a valid new
// state root.
//
//  1. Nonce handling
//  2. Pre pay gas
//  3. Create a new state object if the recipient is nil
//  4. Value transfer
//
// == If contract creation ==
//
//	4a. Attempt to run transaction data
//	4b. If valid, use result as code for the new state object
//
// == end ==
//
//  5. Run Script section
//  6. Derive new state root
type StateTransition struct {
	gp           *GasPool
	msg          *Message
	gasRemaining uint64
	initialGas   uint64
	state        vm.StateDB
	evm          *vm.EVM
}

// NewStateTransition initialises and returns a new state transition object.
func NewStateTransition(evm *vm.EVM, msg *Message, gp *GasPool) *StateTransition {
	return &StateTransition{
		gp:    gp,
		evm:   evm,
		msg:   msg,
		state: evm.StateDB,
	}
}

// to returns the recipient of the message.
func (st *StateTransition) to() common.Address {
	if st.msg == nil || st.msg.To == nil /* contract creation */ {
		return common.Address{}
	}
	return *st.msg.To
}

func (st *StateTransition) buyGas() error {
	mgval := new(big.Int).SetUint64(st.msg.GasLimit)
	mgval = mgval.Mul(mgval, st.msg.GasPrice)
	var l1Cost *big.Int
	if st.evm.Context.L1CostFunc != nil && !st.msg.SkipAccountChecks {
		l1Cost = st.evm.Context.L1CostFunc(st.msg.RollupCostData, st.evm.Context.Time)
		if l1Cost != nil {
			mgval = mgval.Add(mgval, l1Cost)
		}
	}
	balanceCheck := new(big.Int).Set(mgval)
	if st.msg.GasFeeCap != nil {
		balanceCheck.SetUint64(st.msg.GasLimit)
		balanceCheck = balanceCheck.Mul(balanceCheck, st.msg.GasFeeCap)
		balanceCheck.Add(balanceCheck, st.msg.Value)
		if l1Cost != nil {
			balanceCheck.Add(balanceCheck, l1Cost)
		}
	}
	if st.evm.ChainConfig().IsCancun(st.evm.Context.BlockNumber, st.evm.Context.Time) {
		if blobGas := st.blobGasUsed(); blobGas > 0 {
			// Check that the user has enough funds to cover blobGasUsed * tx.BlobGasFeeCap
			blobBalanceCheck := new(big.Int).SetUint64(blobGas)
			blobBalanceCheck.Mul(blobBalanceCheck, st.msg.BlobGasFeeCap)
			balanceCheck.Add(balanceCheck, blobBalanceCheck)
			// Pay for blobGasUsed * actual blob fee
			blobFee := new(big.Int).SetUint64(blobGas)
			blobFee.Mul(blobFee, st.evm.Context.BlobBaseFee)
			mgval.Add(mgval, blobFee)
		}
	}
	if have, want := st.state.GetBalance(st.msg.From), balanceCheck; have.Cmp(want) < 0 {
		return fmt.Errorf("%w: address %v have %v want %v", ErrInsufficientFunds, st.msg.From.Hex(), have, want)
	}
	if err := st.gp.SubGas(st.msg.GasLimit); err != nil {
		return err
	}
	st.gasRemaining += st.msg.GasLimit

	st.initialGas = st.msg.GasLimit
	st.state.SubBalance(st.msg.From, mgval)
	return nil
}

func (st *StateTransition) preCheck() error {
	msg := st.msg
	if msg.IsDepositTx {
		// No fee fields to check, no nonce to check, and no need to check if EOA (L1 already verified it for us)
		// Gas is free, but no refunds!
		st.initialGas = msg.GasLimit
		st.gasRemaining += msg.GasLimit   // Add gas here in order to be able to execute calls.
		return st.gp.SubGas(msg.GasLimit) // gas used by deposits may not be used by other txs
	}
	// Only check transactions that are not fake
	if !msg.SkipAccountChecks {
		// Make sure this transaction's nonce is correct.
		stNonce := st.state.GetNonce(msg.From)
		if msgNonce := msg.Nonce; stNonce < msgNonce {
			return fmt.Errorf("%w: address %v, tx: %d state: %d", ErrNonceTooHigh,
				msg.From.Hex(), msgNonce, stNonce)
		} else if stNonce > msgNonce {
			return fmt.Errorf("%w: address %v, tx: %d state: %d", ErrNonceTooLow,
				msg.From.Hex(), msgNonce, stNonce)
		} else if stNonce+1 < stNonce {
			return fmt.Errorf("%w: address %v, nonce: %d", ErrNonceMax,
				msg.From.Hex(), stNonce)
		}
		// Make sure the sender is an EOA
		codeHash := st.state.GetCodeHash(msg.From)
		if codeHash != (common.Hash{}) && codeHash != types.EmptyCodeHash {
			return fmt.Errorf("%w: address %v, codehash: %s", ErrSenderNoEOA,
				msg.From.Hex(), codeHash)
		}
	}
	// Make sure that transaction gasFeeCap is greater than the baseFee (post london)
	if st.evm.ChainConfig().IsLondon(st.evm.Context.BlockNumber) {
		// Skip the checks if gas fields are zero and baseFee was explicitly disabled (eth_call)
		skipCheck := st.evm.Config.NoBaseFee && msg.GasFeeCap.BitLen() == 0 && msg.GasTipCap.BitLen() == 0
		if !skipCheck {
			if l := msg.GasFeeCap.BitLen(); l > 256 {
				return fmt.Errorf("%w: address %v, maxFeePerGas bit length: %d", ErrFeeCapVeryHigh,
					msg.From.Hex(), l)
			}
			if l := msg.GasTipCap.BitLen(); l > 256 {
				return fmt.Errorf("%w: address %v, maxPriorityFeePerGas bit length: %d", ErrTipVeryHigh,
					msg.From.Hex(), l)
			}
			if msg.GasFeeCap.Cmp(msg.GasTipCap) < 0 {
				return fmt.Errorf("%w: address %v, maxPriorityFeePerGas: %s, maxFeePerGas: %s", ErrTipAboveFeeCap,
					msg.From.Hex(), msg.GasTipCap, msg.GasFeeCap)
			}
			// This will panic if baseFee is nil, but basefee presence is verified
			// as part of header validation.
			if msg.GasFeeCap.Cmp(st.evm.Context.BaseFee) < 0 {
				return fmt.Errorf("%w: address %v, maxFeePerGas: %s, baseFee: %s", ErrFeeCapTooLow,
					msg.From.Hex(), msg.GasFeeCap, st.evm.Context.BaseFee)
			}
		}
	}
	// Check the blob version validity
	if msg.BlobHashes != nil {
		if len(msg.BlobHashes) == 0 {
			return errors.New("blob transaction missing blob hashes")
		}
		for i, hash := range msg.BlobHashes {
			if hash[0] != params.BlobTxHashVersion {
				return fmt.Errorf("blob %d hash version mismatch (have %d, supported %d)",
					i, hash[0], params.BlobTxHashVersion)
			}
		}
	}
	// Check that the user is paying at least the current blob fee
	if st.evm.ChainConfig().IsCancun(st.evm.Context.BlockNumber, st.evm.Context.Time) {
		if st.blobGasUsed() > 0 {
			// Skip the checks if gas fields are zero and blobBaseFee was explicitly disabled (eth_call)
			skipCheck := st.evm.Config.NoBaseFee && msg.BlobGasFeeCap.BitLen() == 0
			if !skipCheck {
				// This will panic if blobBaseFee is nil, but blobBaseFee presence
				// is verified as part of header validation.
				if msg.BlobGasFeeCap.Cmp(st.evm.Context.BlobBaseFee) < 0 {
					return fmt.Errorf("%w: address %v blobGasFeeCap: %v, blobBaseFee: %v", ErrBlobFeeCapTooLow,
						msg.From.Hex(), msg.BlobGasFeeCap, st.evm.Context.BlobBaseFee)
				}
			}
		}
	}
	return st.buyGas()
}

// TransitionDb will transition the state by applying the current message and
// returning the evm execution result with following fields.
//
//   - used gas: total gas used (including gas being refunded)
//   - returndata: the returned data from evm
//   - concrete execution error: various EVM errors which abort the execution, e.g.
//     ErrOutOfGas, ErrExecutionReverted
//
// However if any consensus issue encountered, return the error directly with
// nil evm execution result.
func (st *StateTransition) TransitionDb() (*ExecutionResult, error) {
	if mint := st.msg.Mint; mint != nil {
		st.state.AddBalance(st.msg.From, mint)
	}
	snap := st.state.Snapshot()

	result, err := st.innerTransitionDb()
	// Failed deposits must still be included. Unless we cannot produce the block at all due to the gas limit.
	// On deposit failure, we rewind any state changes from after the minting, and increment the nonce.
	if err != nil && err != ErrGasLimitReached && st.msg.IsDepositTx {
		st.state.RevertToSnapshot(snap)
		// Even though we revert the state changes, always increment the nonce for the next deposit transaction
		st.state.SetNonce(st.msg.From, st.state.GetNonce(st.msg.From)+1)
		// Record deposits as using all their gas (matches the gas pool)
		result = &ExecutionResult{
			UsedGas:    st.msg.GasLimit,
			Err:        fmt.Errorf("failed deposit: %w", err),
			ReturnData: nil,
		}
		err = nil
	}
	return result, err
}

func (st *StateTransition) innerTransitionDb() (*ExecutionResult, error) {
	// First check this message satisfies all consensus rules before
	// applying the message. The rules include these clauses
	//
	// 1. the nonce of the message caller is correct
	// 2. caller has enough balance to cover transaction fee(gaslimit * gasprice)
	// 3. the amount of gas required is available in the block
	// 4. the purchased gas is enough to cover intrinsic usage
	// 5. there is no overflow when calculating intrinsic gas
	// 6. caller has enough balance to cover asset transfer for **topmost** call

	// Check clauses 1-3, buy gas if everything is correct
	if err := st.preCheck(); err != nil {
		return nil, err
	}

	if tracer := st.evm.Config.Tracer; tracer != nil {
		tracer.CaptureTxStart(st.initialGas)
		defer func() {
			tracer.CaptureTxEnd(st.gasRemaining)
		}()
	}

	var (
		msg              = st.msg
		sender           = vm.AccountRef(msg.From)
		rules            = st.evm.ChainConfig().Rules(st.evm.Context.BlockNumber, st.evm.Context.Random != nil, st.evm.Context.Time)
		contractCreation = msg.To == nil
	)

	// Check clauses 4-5, subtract intrinsic gas if everything is correct
	gas, err := IntrinsicGas(msg.Data, msg.AccessList, contractCreation, rules.IsHomestead, rules.IsIstanbul, rules.IsShanghai)
	if err != nil {
		return nil, err
	}
	if st.gasRemaining < gas {
		return nil, fmt.Errorf("%w: have %d, want %d", ErrIntrinsicGas, st.gasRemaining, gas)
	}
	st.gasRemaining -= gas

	// Check clause 6
	if msg.Value.Sign() > 0 && !st.evm.Context.CanTransfer(st.state, msg.From, msg.Value) {
		return nil, fmt.Errorf("%w: address %v", ErrInsufficientFundsForTransfer, msg.From.Hex())
	}

	// Check whether the init code size has been exceeded.
	if rules.IsShanghai && contractCreation && len(msg.Data) > params.MaxInitCodeSize {
		return nil, fmt.Errorf("%w: code size %v limit %v", ErrMaxInitCodeSizeExceeded, len(msg.Data), params.MaxInitCodeSize)
	}

	// Execute the preparatory steps for state transition which includes:
	// - prepare accessList(post-berlin)
	// - reset transient storage(eip 1153)
	st.state.Prepare(rules, msg.From, st.evm.Context.Coinbase, msg.To, vm.ActivePrecompiles(rules), msg.AccessList)

	var (
		ret   []byte
		vmerr error // vm errors do not effect consensus and are therefore not assigned to err
	)
	if contractCreation {
		ret, _, st.gasRemaining, vmerr = st.evm.Create(sender, msg.Data, st.gasRemaining, msg.Value)
	} else {
		// Increment the nonce for the next transaction
		st.state.SetNonce(msg.From, st.state.GetNonce(sender.Address())+1)
		ret, st.gasRemaining, vmerr = st.evm.Call(sender, st.to(), msg.Data, st.gasRemaining, msg.Value)
	}

<<<<<<< HEAD
=======
	// if deposit: skip refunds, skip tipping coinbase
	// Regolith changes this behaviour to report the actual gasUsed instead of always reporting all gas used.
	if st.msg.IsDepositTx && !rules.IsOptimismRegolith {
		// Record deposits as using all their gas (matches the gas pool)
		// System Transactions are special & are not recorded as using any gas (anywhere)
		gasUsed := st.msg.GasLimit
		if st.msg.IsSystemTx {
			gasUsed = 0
		}
		return &ExecutionResult{
			UsedGas:    gasUsed,
			Err:        vmerr,
			ReturnData: ret,
		}, nil
	}
	// Note for deposit tx there is no ETH refunded for unused gas, but that's taken care of by the fact that gasPrice
	// is always 0 for deposit tx. So calling refundGas will ensure the gasUsed accounting is correct without actually
	// changing the sender's balance
	var gasRefund uint64
>>>>>>> 70103aa6
	if !rules.IsLondon {
		// Before EIP-3529: refunds were capped to gasUsed / 2
		gasRefund = st.refundGas(params.RefundQuotient)
	} else {
		// After EIP-3529: refunds are capped to gasUsed / 5
		gasRefund = st.refundGas(params.RefundQuotientEIP3529)
	}
	if st.msg.IsDepositTx && rules.IsOptimismRegolith {
		// Skip coinbase payments for deposit tx in Regolith
		return &ExecutionResult{
			UsedGas:     st.gasUsed(),
			RefundedGas: gasRefund,
			Err:         vmerr,
			ReturnData:  ret,
		}, nil
	}
	effectiveTip := msg.GasPrice
	if rules.IsLondon {
		effectiveTip = cmath.BigMin(msg.GasTipCap, new(big.Int).Sub(msg.GasFeeCap, st.evm.Context.BaseFee))
	}

	kromaConfig := st.evm.ChainConfig().Kroma
	blockNum := st.evm.Context.BlockNumber.Uint64()

	if st.evm.Config.NoBaseFee && msg.GasFeeCap.Sign() == 0 && msg.GasTipCap.Sign() == 0 {
		// Skip fee payment when NoBaseFee is set and the fee fields
		// are 0. This avoids a negative effectiveTip being applied to
		// the coinbase when simulating calls.
	} else if kromaConfig != nil {
		gasUsed := new(big.Int).SetUint64(st.gasUsed())
		feeDist := st.evm.Context.FeeDistributionFunc(blockNum, gasUsed, st.evm.Context.BaseFee, effectiveTip)
		st.state.AddBalance(params.KromaValidatorRewardVault, feeDist.Reward)
		st.state.AddBalance(params.KromaProtocolVault, feeDist.Protocol)
	} else {
		fee := new(big.Int).SetUint64(st.gasUsed())
		fee.Mul(fee, effectiveTip)
		st.state.AddBalance(st.evm.Context.Coinbase, fee)
	}

	if kromaConfig != nil && !st.msg.IsDepositTx {
		if cost := st.evm.Context.L1CostFunc(st.msg.RollupCostData, st.evm.Context.Time); cost != nil {
			st.state.AddBalance(params.KromaProposerRewardVault, cost)
		}
	}

	return &ExecutionResult{
		UsedGas:     st.gasUsed(),
		RefundedGas: gasRefund,
		Err:         vmerr,
		ReturnData:  ret,
	}, nil
}

func (st *StateTransition) refundGas(refundQuotient uint64) uint64 {
	// Apply refund counter, capped to a refund quotient
	refund := st.gasUsed() / refundQuotient
	if refund > st.state.GetRefund() {
		refund = st.state.GetRefund()
	}
	st.gasRemaining += refund

	// Return ETH for remaining gas, exchanged at the original rate.
	remaining := new(big.Int).Mul(new(big.Int).SetUint64(st.gasRemaining), st.msg.GasPrice)
	st.state.AddBalance(st.msg.From, remaining)

	// Also return remaining gas to the block gas counter so it is
	// available for the next transaction.
	st.gp.AddGas(st.gasRemaining)

	return refund
}

// gasUsed returns the amount of gas used up by the state transition.
func (st *StateTransition) gasUsed() uint64 {
	return st.initialGas - st.gasRemaining
}

// blobGasUsed returns the amount of blob gas used by the message.
func (st *StateTransition) blobGasUsed() uint64 {
	return uint64(len(st.msg.BlobHashes) * params.BlobTxBlobGasPerBlob)
}<|MERGE_RESOLUTION|>--- conflicted
+++ resolved
@@ -471,28 +471,10 @@
 		ret, st.gasRemaining, vmerr = st.evm.Call(sender, st.to(), msg.Data, st.gasRemaining, msg.Value)
 	}
 
-<<<<<<< HEAD
-=======
-	// if deposit: skip refunds, skip tipping coinbase
-	// Regolith changes this behaviour to report the actual gasUsed instead of always reporting all gas used.
-	if st.msg.IsDepositTx && !rules.IsOptimismRegolith {
-		// Record deposits as using all their gas (matches the gas pool)
-		// System Transactions are special & are not recorded as using any gas (anywhere)
-		gasUsed := st.msg.GasLimit
-		if st.msg.IsSystemTx {
-			gasUsed = 0
-		}
-		return &ExecutionResult{
-			UsedGas:    gasUsed,
-			Err:        vmerr,
-			ReturnData: ret,
-		}, nil
-	}
 	// Note for deposit tx there is no ETH refunded for unused gas, but that's taken care of by the fact that gasPrice
 	// is always 0 for deposit tx. So calling refundGas will ensure the gasUsed accounting is correct without actually
 	// changing the sender's balance
 	var gasRefund uint64
->>>>>>> 70103aa6
 	if !rules.IsLondon {
 		// Before EIP-3529: refunds were capped to gasUsed / 2
 		gasRefund = st.refundGas(params.RefundQuotient)
