// Copyright 2014 The go-ethereum Authors
// This file is part of the go-ethereum library.
//
// The go-ethereum library is free software: you can redistribute it and/or modify
// it under the terms of the GNU Lesser General Public License as published by
// the Free Software Foundation, either version 3 of the License, or
// (at your option) any later version.
//
// The go-ethereum library is distributed in the hope that it will be useful,
// but WITHOUT ANY WARRANTY; without even the implied warranty of
// MERCHANTABILITY or FITNESS FOR A PARTICULAR PURPOSE. See the
// GNU Lesser General Public License for more details.
//
// You should have received a copy of the GNU Lesser General Public License
// along with the go-ethereum library. If not, see <http://www.gnu.org/licenses/>.

package core

import (
	"fmt"
	"math"
	"math/big"

	"github.com/ethereum/go-ethereum/common"
	cmath "github.com/ethereum/go-ethereum/common/math"
	"github.com/ethereum/go-ethereum/core/types"
	"github.com/ethereum/go-ethereum/core/vm"
	"github.com/ethereum/go-ethereum/params"
)

<<<<<<< HEAD
=======
// StateTransition represents a state transition.
//
// == The State Transitioning Model
//
// A state transition is a change made when a transaction is applied to the current world
// state. The state transitioning model does all the necessary work to work out a valid new
// state root.
//
//  1. Nonce handling
//  2. Pre pay gas
//  3. Create a new state object if the recipient is nil
//  4. Value transfer
//
// == If contract creation ==
//
//	4a. Attempt to run transaction data
//	4b. If valid, use result as code for the new state object
//
// == end ==
//
//  5. Run Script section
//  6. Derive new state root
type StateTransition struct {
	gp         *GasPool
	msg        Message
	gas        uint64
	gasPrice   *big.Int
	gasFeeCap  *big.Int
	gasTipCap  *big.Int
	initialGas uint64
	value      *big.Int
	mint       *big.Int
	data       []byte
	state      vm.StateDB
	evm        *vm.EVM
}

// Message represents a message sent to a contract.
type Message interface {
	From() common.Address
	To() *common.Address

	GasPrice() *big.Int
	GasFeeCap() *big.Int
	GasTipCap() *big.Int
	Gas() uint64
	Value() *big.Int

	IsDepositTx() bool                  // IsDepositTx indicates the message is force-included and can persist a mint.
	Mint() *big.Int                     // Mint is the amount to mint before EVM processing, or nil if there is no minting.
	RollupDataGas() types.RollupGasData // RollupDataGas indicates the rollup cost of the message, 0 if not a rollup or no cost.

	Nonce() uint64
	IsFake() bool
	Data() []byte
	AccessList() types.AccessList
}

>>>>>>> e271703f
// ExecutionResult includes all output after executing given evm
// message no matter the execution itself is successful or not.
type ExecutionResult struct {
	UsedGas    uint64 // Total used gas but include the refunded gas
	Err        error  // Any error encountered during the execution(listed in core/vm/errors.go)
	ReturnData []byte // Returned data from evm(function result or data supplied with revert opcode)
}

// Unwrap returns the internal evm error which allows us for further
// analysis outside.
func (result *ExecutionResult) Unwrap() error {
	return result.Err
}

// Failed returns the indicator whether the execution is successful or not
func (result *ExecutionResult) Failed() bool { return result.Err != nil }

// Return is a helper function to help caller distinguish between revert reason
// and function return. Return returns the data after execution if no error occurs.
func (result *ExecutionResult) Return() []byte {
	if result.Err != nil {
		return nil
	}
	return common.CopyBytes(result.ReturnData)
}

// Revert returns the concrete revert reason if the execution is aborted by `REVERT`
// opcode. Note the reason can be nil if no data supplied with revert opcode.
func (result *ExecutionResult) Revert() []byte {
	if result.Err != vm.ErrExecutionReverted {
		return nil
	}
	return common.CopyBytes(result.ReturnData)
}

// IntrinsicGas computes the 'intrinsic gas' for a message with the given data.
func IntrinsicGas(data []byte, accessList types.AccessList, isContractCreation bool, isHomestead, isEIP2028 bool, isEIP3860 bool) (uint64, error) {
	// Set the starting gas for the raw transaction
	var gas uint64
	if isContractCreation && isHomestead {
		gas = params.TxGasContractCreation
	} else {
		gas = params.TxGas
	}
	dataLen := uint64(len(data))
	// Bump the required gas by the amount of transactional data
	if dataLen > 0 {
		// Zero and non-zero bytes are priced differently
		var nz uint64
		for _, byt := range data {
			if byt != 0 {
				nz++
			}
		}
		// Make sure we don't exceed uint64 for all data combinations
		nonZeroGas := params.TxDataNonZeroGasFrontier
		if isEIP2028 {
			nonZeroGas = params.TxDataNonZeroGasEIP2028
		}
		if (math.MaxUint64-gas)/nonZeroGas < nz {
			return 0, ErrGasUintOverflow
		}
		gas += nz * nonZeroGas

		z := dataLen - nz
		if (math.MaxUint64-gas)/params.TxDataZeroGas < z {
			return 0, ErrGasUintOverflow
		}
		gas += z * params.TxDataZeroGas

		if isContractCreation && isEIP3860 {
			lenWords := toWordSize(dataLen)
			if (math.MaxUint64-gas)/params.InitCodeWordGas < lenWords {
				return 0, ErrGasUintOverflow
			}
			gas += lenWords * params.InitCodeWordGas
		}
	}
	if accessList != nil {
		gas += uint64(len(accessList)) * params.TxAccessListAddressGas
		gas += uint64(accessList.StorageKeys()) * params.TxAccessListStorageKeyGas
	}
	return gas, nil
}

// toWordSize returns the ceiled word size required for init code payment calculation.
func toWordSize(size uint64) uint64 {
	if size > math.MaxUint64-31 {
		return math.MaxUint64/32 + 1
	}

	return (size + 31) / 32
}

<<<<<<< HEAD
// A Message contains the data derived from a single transaction that is relevant to state
// processing.
type Message struct {
	To         *common.Address
	From       common.Address
	Nonce      uint64
	Value      *big.Int
	GasLimit   uint64
	GasPrice   *big.Int
	GasFeeCap  *big.Int
	GasTipCap  *big.Int
	Data       []byte
	AccessList types.AccessList

	// When SkipAccountCheckss is true, the message nonce is not checked against the
	// account nonce in state. It also disables checking that the sender is an EOA.
	// This field will be set to true for operations like RPC eth_call.
	SkipAccountChecks bool

	IsSystemTx    bool                // IsSystemTx indicates the message, if also a deposit, does not emit gas usage.
	IsDepositTx   bool                // IsDepositTx indicates the message is force-included and can persist a mint.
	Mint          *big.Int            // Mint is the amount to mint before EVM processing, or nil if there is no minting.
	RollupDataGas types.RollupGasData // RollupDataGas indicates the rollup cost of the message, 0 if not a rollup or no cost.
}

// TransactionToMessage converts a transaction into a Message.
func TransactionToMessage(tx *types.Transaction, s types.Signer, baseFee *big.Int) (*Message, error) {
	msg := &Message{
		Nonce:         tx.Nonce(),
		GasLimit:      tx.Gas(),
		GasPrice:      new(big.Int).Set(tx.GasPrice()),
		GasFeeCap:     new(big.Int).Set(tx.GasFeeCap()),
		GasTipCap:     new(big.Int).Set(tx.GasTipCap()),
		To:            tx.To(),
		Value:         tx.Value(),
		Data:          tx.Data(),
		AccessList:    tx.AccessList(),
		IsSystemTx:    tx.IsSystemTx(),
		IsDepositTx:   tx.IsDepositTx(),
		Mint:          tx.Mint(),
		RollupDataGas: tx.RollupDataGas(),

		SkipAccountChecks: false,
	}
	// If baseFee provided, set gasPrice to effectiveGasPrice.
	if baseFee != nil {
		msg.GasPrice = cmath.BigMin(msg.GasPrice.Add(msg.GasTipCap, baseFee), msg.GasFeeCap)
=======
// NewStateTransition initialises and returns a new state transition object.
func NewStateTransition(evm *vm.EVM, msg Message, gp *GasPool) *StateTransition {
	return &StateTransition{
		gp:        gp,
		evm:       evm,
		msg:       msg,
		gasPrice:  msg.GasPrice(),
		gasFeeCap: msg.GasFeeCap(),
		gasTipCap: msg.GasTipCap(),
		value:     msg.Value(),
		mint:      msg.Mint(),
		data:      msg.Data(),
		state:     evm.StateDB,
>>>>>>> e271703f
	}
	var err error
	msg.From, err = types.Sender(s, tx)
	return msg, err
}

// ApplyMessage computes the new state by applying the given message
// against the old state within the environment.
//
// ApplyMessage returns the bytes returned by any EVM execution (if it took place),
// the gas used (which includes gas refunds) and an error if it failed. An error always
// indicates a core error meaning that the message would always fail for that particular
// state and would never be accepted within a block.
func ApplyMessage(evm *vm.EVM, msg *Message, gp *GasPool) (*ExecutionResult, error) {
	return NewStateTransition(evm, msg, gp).TransitionDb()
}

// StateTransition represents a state transition.
//
// == The State Transitioning Model
//
// A state transition is a change made when a transaction is applied to the current world
// state. The state transitioning model does all the necessary work to work out a valid new
// state root.
//
//  1. Nonce handling
//  2. Pre pay gas
//  3. Create a new state object if the recipient is nil
//  4. Value transfer
//
// == If contract creation ==
//
//	4a. Attempt to run transaction data
//	4b. If valid, use result as code for the new state object
//
// == end ==
//
//  5. Run Script section
//  6. Derive new state root
type StateTransition struct {
	gp           *GasPool
	msg          *Message
	gasRemaining uint64
	initialGas   uint64
	state        vm.StateDB
	evm          *vm.EVM
}

// NewStateTransition initialises and returns a new state transition object.
func NewStateTransition(evm *vm.EVM, msg *Message, gp *GasPool) *StateTransition {
	return &StateTransition{
		gp:    gp,
		evm:   evm,
		msg:   msg,
		state: evm.StateDB,
	}
}

// to returns the recipient of the message.
func (st *StateTransition) to() common.Address {
	if st.msg == nil || st.msg.To == nil /* contract creation */ {
		return common.Address{}
	}
	return *st.msg.To
}

func (st *StateTransition) buyGas() error {
<<<<<<< HEAD
	mgval := new(big.Int).SetUint64(st.msg.GasLimit)
	mgval = mgval.Mul(mgval, st.msg.GasPrice)
	var l1Cost *big.Int
	if st.evm.Context.L1CostFunc != nil && !st.msg.SkipAccountChecks {
		l1Cost = st.evm.Context.L1CostFunc(st.evm.Context.BlockNumber.Uint64(), st.evm.Context.Time, st.msg.RollupDataGas, st.msg.IsDepositTx)
=======
	mgval := new(big.Int).SetUint64(st.msg.Gas())
	mgval = mgval.Mul(mgval, st.gasPrice)
	var l1Cost *big.Int
	if st.evm.Context.L1CostFunc != nil {
		l1Cost = st.evm.Context.L1CostFunc(st.evm.Context.BlockNumber.Uint64(), st.msg)
>>>>>>> e271703f
	}
	if l1Cost != nil {
		mgval = mgval.Add(mgval, l1Cost)
	}
	balanceCheck := mgval
<<<<<<< HEAD
	if st.msg.GasFeeCap != nil {
		balanceCheck = new(big.Int).SetUint64(st.msg.GasLimit)
		balanceCheck = balanceCheck.Mul(balanceCheck, st.msg.GasFeeCap)
		balanceCheck.Add(balanceCheck, st.msg.Value)
=======
	if st.gasFeeCap != nil {
		balanceCheck = new(big.Int).SetUint64(st.msg.Gas())
		balanceCheck = balanceCheck.Mul(balanceCheck, st.gasFeeCap)
		balanceCheck.Add(balanceCheck, st.value)
>>>>>>> e271703f
		if l1Cost != nil {
			balanceCheck.Add(balanceCheck, l1Cost)
		}
	}
	if have, want := st.state.GetBalance(st.msg.From), balanceCheck; have.Cmp(want) < 0 {
		return fmt.Errorf("%w: address %v have %v want %v", ErrInsufficientFunds, st.msg.From.Hex(), have, want)
	}
	if err := st.gp.SubGas(st.msg.GasLimit); err != nil {
		return err
	}
	st.gasRemaining += st.msg.GasLimit

	st.initialGas = st.msg.GasLimit
	st.state.SubBalance(st.msg.From, mgval)
	return nil
}

func (st *StateTransition) preCheck() error {
<<<<<<< HEAD
	if st.msg.IsDepositTx {
		// No fee fields to check, no nonce to check, and no need to check if EOA (L1 already verified it for us)
		// Gas is free, but no refunds!
		st.initialGas = st.msg.GasLimit
		st.gasRemaining += st.msg.GasLimit // Add gas here in order to be able to execute calls.
		// Don't touch the gas pool for system transactions
		if st.msg.IsSystemTx {
			if st.evm.ChainConfig().IsOptimismRegolith(st.evm.Context.Time) {
				return fmt.Errorf("%w: address %v", ErrSystemTxNotSupported,
					st.msg.From.Hex())
			}
			return nil
		}
		return st.gp.SubGas(st.msg.GasLimit) // gas used by deposits may not be used by other txs
=======
	if st.msg.IsDepositTx() {
		// No fee fields to check, no nonce to check, and no need to check if EOA (L1 already verified it for us)
		// Gas is free, but no refunds!
		st.initialGas = st.msg.Gas()
		st.gas += st.msg.Gas()            // Add gas here in order to be able to execute calls.
		return st.gp.SubGas(st.msg.Gas()) // gas used by deposits may not be used by other txs
>>>>>>> e271703f
	}
	// Only check transactions that are not fake
	msg := st.msg
	if !msg.SkipAccountChecks {
		// Make sure this transaction's nonce is correct.
		stNonce := st.state.GetNonce(msg.From)
		if msgNonce := msg.Nonce; stNonce < msgNonce {
			return fmt.Errorf("%w: address %v, tx: %d state: %d", ErrNonceTooHigh,
				msg.From.Hex(), msgNonce, stNonce)
		} else if stNonce > msgNonce {
			return fmt.Errorf("%w: address %v, tx: %d state: %d", ErrNonceTooLow,
				msg.From.Hex(), msgNonce, stNonce)
		} else if stNonce+1 < stNonce {
			return fmt.Errorf("%w: address %v, nonce: %d", ErrNonceMax,
				msg.From.Hex(), stNonce)
		}
		// Make sure the sender is an EOA
<<<<<<< HEAD
		codeHash := st.state.GetCodeHash(msg.From)
		if codeHash != (common.Hash{}) && codeHash != types.EmptyCodeHash {
=======
		if codeHash := st.state.GetCodeHash(st.msg.From()); codeHash != types.EmptyCodeHash && codeHash != (common.Hash{}) {
>>>>>>> e271703f
			return fmt.Errorf("%w: address %v, codehash: %s", ErrSenderNoEOA,
				msg.From.Hex(), codeHash)
		}
	}

	// Make sure that transaction gasFeeCap is greater than the baseFee (post london)
	if st.evm.ChainConfig().IsLondon(st.evm.Context.BlockNumber) {
		// Skip the checks if gas fields are zero and baseFee was explicitly disabled (eth_call)
		if !st.evm.Config.NoBaseFee || msg.GasFeeCap.BitLen() > 0 || msg.GasTipCap.BitLen() > 0 {
			if l := msg.GasFeeCap.BitLen(); l > 256 {
				return fmt.Errorf("%w: address %v, maxFeePerGas bit length: %d", ErrFeeCapVeryHigh,
					msg.From.Hex(), l)
			}
			if l := msg.GasTipCap.BitLen(); l > 256 {
				return fmt.Errorf("%w: address %v, maxPriorityFeePerGas bit length: %d", ErrTipVeryHigh,
					msg.From.Hex(), l)
			}
			if msg.GasFeeCap.Cmp(msg.GasTipCap) < 0 {
				return fmt.Errorf("%w: address %v, maxPriorityFeePerGas: %s, maxFeePerGas: %s", ErrTipAboveFeeCap,
					msg.From.Hex(), msg.GasTipCap, msg.GasFeeCap)
			}
			// This will panic if baseFee is nil, but basefee presence is verified
			// as part of header validation.
			if msg.GasFeeCap.Cmp(st.evm.Context.BaseFee) < 0 {
				return fmt.Errorf("%w: address %v, maxFeePerGas: %s baseFee: %s", ErrFeeCapTooLow,
					msg.From.Hex(), msg.GasFeeCap, st.evm.Context.BaseFee)
			}
		}
	}
	return st.buyGas()
}

// TransitionDb will transition the state by applying the current message and
// returning the evm execution result with following fields.
//
//   - used gas: total gas used (including gas being refunded)
//   - returndata: the returned data from evm
//   - concrete execution error: various EVM errors which abort the execution, e.g.
//     ErrOutOfGas, ErrExecutionReverted
//
// However if any consensus issue encountered, return the error directly with
// nil evm execution result.
func (st *StateTransition) TransitionDb() (*ExecutionResult, error) {
<<<<<<< HEAD
	if mint := st.msg.Mint; mint != nil {
		st.state.AddBalance(st.msg.From, mint)
=======
	if mint := st.msg.Mint(); mint != nil {
		st.state.AddBalance(st.msg.From(), mint)
>>>>>>> e271703f
	}
	snap := st.state.Snapshot()

	result, err := st.innerTransitionDb()
	// Failed deposits must still be included. Unless we cannot produce the block at all due to the gas limit.
	// On deposit failure, we rewind any state changes from after the minting, and increment the nonce.
<<<<<<< HEAD
	if err != nil && err != ErrGasLimitReached && st.msg.IsDepositTx {
		st.state.RevertToSnapshot(snap)
		// Even though we revert the state changes, always increment the nonce for the next deposit transaction
		st.state.SetNonce(st.msg.From, st.state.GetNonce(st.msg.From)+1)
		// Record deposits as using all their gas (matches the gas pool)
		// System Transactions are special & are not recorded as using any gas (anywhere)
		// Regolith changes this behaviour so the actual gas used is reported.
		// In this case the tx is invalid so is recorded as using all gas.
		gasUsed := st.msg.GasLimit
		if st.msg.IsSystemTx && !st.evm.ChainConfig().IsRegolith(st.evm.Context.Time) {
			gasUsed = 0
		}
		result = &ExecutionResult{
			UsedGas:    gasUsed,
=======
	if err != nil && err != ErrGasLimitReached && st.msg.IsDepositTx() {
		st.state.RevertToSnapshot(snap)
		// Even though we revert the state changes, always increment the nonce for the next deposit transaction
		st.state.SetNonce(st.msg.From(), st.state.GetNonce(st.msg.From())+1)
		// Record deposits as using all their gas (matches the gas pool)
		result = &ExecutionResult{
			UsedGas:    st.msg.Gas(),
>>>>>>> e271703f
			Err:        fmt.Errorf("failed deposit: %w", err),
			ReturnData: nil,
		}
		err = nil
	}
	return result, err
}

func (st *StateTransition) innerTransitionDb() (*ExecutionResult, error) {
	// First check this message satisfies all consensus rules before
	// applying the message. The rules include these clauses
	//
	// 1. the nonce of the message caller is correct
	// 2. caller has enough balance to cover transaction fee(gaslimit * gasprice)
	// 3. the amount of gas required is available in the block
	// 4. the purchased gas is enough to cover intrinsic usage
	// 5. there is no overflow when calculating intrinsic gas
	// 6. caller has enough balance to cover asset transfer for **topmost** call

	// Check clauses 1-3, buy gas if everything is correct
	if err := st.preCheck(); err != nil {
		return nil, err
	}

	if st.evm.Config.Debug {
		st.evm.Config.Tracer.CaptureTxStart(st.initialGas)
		defer func() {
			st.evm.Config.Tracer.CaptureTxEnd(st.gasRemaining)
		}()
	}

	var (
		msg              = st.msg
		sender           = vm.AccountRef(msg.From)
		rules            = st.evm.ChainConfig().Rules(st.evm.Context.BlockNumber, st.evm.Context.Random != nil, st.evm.Context.Time)
		contractCreation = msg.To == nil
	)

	// Check clauses 4-5, subtract intrinsic gas if everything is correct
	gas, err := IntrinsicGas(msg.Data, msg.AccessList, contractCreation, rules.IsHomestead, rules.IsIstanbul, rules.IsShanghai)
	if err != nil {
		return nil, err
	}
	if st.gasRemaining < gas {
		return nil, fmt.Errorf("%w: have %d, want %d", ErrIntrinsicGas, st.gasRemaining, gas)
	}
	st.gasRemaining -= gas

	// Check clause 6
	if msg.Value.Sign() > 0 && !st.evm.Context.CanTransfer(st.state, msg.From, msg.Value) {
		return nil, fmt.Errorf("%w: address %v", ErrInsufficientFundsForTransfer, msg.From.Hex())
	}

	// Check whether the init code size has been exceeded.
	if rules.IsShanghai && contractCreation && len(msg.Data) > params.MaxInitCodeSize {
		return nil, fmt.Errorf("%w: code size %v limit %v", ErrMaxInitCodeSizeExceeded, len(msg.Data), params.MaxInitCodeSize)
	}

	// Execute the preparatory steps for state transition which includes:
	// - prepare accessList(post-berlin)
	// - reset transient storage(eip 1153)
	st.state.Prepare(rules, msg.From, st.evm.Context.Coinbase, msg.To, vm.ActivePrecompiles(rules), msg.AccessList)

	var (
		ret   []byte
		vmerr error // vm errors do not effect consensus and are therefore not assigned to err
	)
	if contractCreation {
		ret, _, st.gasRemaining, vmerr = st.evm.Create(sender, msg.Data, st.gasRemaining, msg.Value)
	} else {
		// Increment the nonce for the next transaction
		st.state.SetNonce(msg.From, st.state.GetNonce(sender.Address())+1)
		ret, st.gasRemaining, vmerr = st.evm.Call(sender, st.to(), msg.Data, st.gasRemaining, msg.Value)
	}

	// if deposit: skip refunds, skip tipping coinbase
<<<<<<< HEAD
	// Regolith changes this behaviour to report the actual gasUsed instead of always reporting all gas used.
	if st.msg.IsDepositTx && !rules.IsOptimismRegolith {
		// Record deposits as using all their gas (matches the gas pool)
		// System Transactions are special & are not recorded as using any gas (anywhere)
		gasUsed := st.msg.GasLimit
		if st.msg.IsSystemTx {
			gasUsed = 0
		}
		return &ExecutionResult{
			UsedGas:    gasUsed,
=======
	if st.msg.IsDepositTx() {
		// Record deposits as using all their gas (matches the gas pool)
		return &ExecutionResult{
			UsedGas:    st.msg.Gas(),
>>>>>>> e271703f
			Err:        vmerr,
			ReturnData: ret,
		}, nil
	}
<<<<<<< HEAD
	// Note for deposit tx there is no ETH refunded for unused gas, but that's taken care of by the fact that gasPrice
	// is always 0 for deposit tx. So calling refundGas will ensure the gasUsed accounting is correct without actually
	// changing the sender's balance
=======
>>>>>>> e271703f
	if !rules.IsLondon {
		// Before EIP-3529: refunds were capped to gasUsed / 2
		st.refundGas(params.RefundQuotient)
	} else {
		// After EIP-3529: refunds are capped to gasUsed / 5
		st.refundGas(params.RefundQuotientEIP3529)
	}
<<<<<<< HEAD
	if st.msg.IsDepositTx && rules.IsOptimismRegolith {
=======
	if st.msg.IsDepositTx() {
>>>>>>> e271703f
		// Skip coinbase payments for deposit tx in Regolith
		return &ExecutionResult{
			UsedGas:    st.gasUsed(),
			Err:        vmerr,
			ReturnData: ret,
		}, nil
	}
<<<<<<< HEAD
	effectiveTip := msg.GasPrice
=======
	effectiveTip := st.gasPrice
>>>>>>> e271703f
	if rules.IsLondon {
		effectiveTip = cmath.BigMin(msg.GasTipCap, new(big.Int).Sub(msg.GasFeeCap, st.evm.Context.BaseFee))
	}

<<<<<<< HEAD
	if st.evm.Config.NoBaseFee && msg.GasFeeCap.Sign() == 0 && msg.GasTipCap.Sign() == 0 {
=======
	kromaConfig := st.evm.ChainConfig().Kroma
	blockNum := st.evm.Context.BlockNumber.Uint64()

	if st.evm.Config.NoBaseFee && st.gasFeeCap.Sign() == 0 && st.gasTipCap.Sign() == 0 {
>>>>>>> e271703f
		// Skip fee payment when NoBaseFee is set and the fee fields
		// are 0. This avoids a negative effectiveTip being applied to
		// the coinbase when simulating calls.
	} else {
		gasUsed := new(big.Int).SetUint64(st.gasUsed())
		if kromaConfig != nil {
			feeDist := st.evm.Context.FeeDistributionFunc(blockNum, gasUsed, st.evm.Context.BaseFee, effectiveTip)
			st.state.AddBalance(params.KromaValidatorRewardVault, feeDist.Reward)
			st.state.AddBalance(params.KromaProtocolVault, feeDist.Protocol)
		} else {
			fee := new(big.Int)
			fee.Mul(gasUsed, effectiveTip)
			st.state.AddBalance(st.evm.Context.Coinbase, fee)
		}
	}

	if kromaConfig != nil {
		if cost := st.evm.Context.L1CostFunc(blockNum, st.msg); cost != nil {
			st.state.AddBalance(params.KromaProposerRewardVault, cost)
		}
	}

	// Check that we are post bedrock to enable op-geth to be able to create pseudo pre-bedrock blocks (these are pre-bedrock, but don't follow l2 geth rules)
	// Note optimismConfig will not be nil if rules.IsOptimismBedrock is true
	if optimismConfig := st.evm.ChainConfig().Optimism; optimismConfig != nil && rules.IsOptimismBedrock {
		st.state.AddBalance(params.OptimismBaseFeeRecipient, new(big.Int).Mul(new(big.Int).SetUint64(st.gasUsed()), st.evm.Context.BaseFee))
		if cost := st.evm.Context.L1CostFunc(st.evm.Context.BlockNumber.Uint64(), st.evm.Context.Time, st.msg.RollupDataGas, st.msg.IsDepositTx); cost != nil {
			st.state.AddBalance(params.OptimismL1FeeRecipient, cost)
		}
	}

	return &ExecutionResult{
		UsedGas:    st.gasUsed(),
		Err:        vmerr,
		ReturnData: ret,
	}, nil
}

func (st *StateTransition) refundGas(refundQuotient uint64) {
	// Apply refund counter, capped to a refund quotient
	refund := st.gasUsed() / refundQuotient
	if refund > st.state.GetRefund() {
		refund = st.state.GetRefund()
	}
	st.gasRemaining += refund

	// Return ETH for remaining gas, exchanged at the original rate.
	remaining := new(big.Int).Mul(new(big.Int).SetUint64(st.gasRemaining), st.msg.GasPrice)
	st.state.AddBalance(st.msg.From, remaining)

	// Also return remaining gas to the block gas counter so it is
	// available for the next transaction.
	st.gp.AddGas(st.gasRemaining)
}

// gasUsed returns the amount of gas used up by the state transition.
func (st *StateTransition) gasUsed() uint64 {
	return st.initialGas - st.gasRemaining
}<|MERGE_RESOLUTION|>--- conflicted
+++ resolved
@@ -28,67 +28,6 @@
 	"github.com/ethereum/go-ethereum/params"
 )
 
-<<<<<<< HEAD
-=======
-// StateTransition represents a state transition.
-//
-// == The State Transitioning Model
-//
-// A state transition is a change made when a transaction is applied to the current world
-// state. The state transitioning model does all the necessary work to work out a valid new
-// state root.
-//
-//  1. Nonce handling
-//  2. Pre pay gas
-//  3. Create a new state object if the recipient is nil
-//  4. Value transfer
-//
-// == If contract creation ==
-//
-//	4a. Attempt to run transaction data
-//	4b. If valid, use result as code for the new state object
-//
-// == end ==
-//
-//  5. Run Script section
-//  6. Derive new state root
-type StateTransition struct {
-	gp         *GasPool
-	msg        Message
-	gas        uint64
-	gasPrice   *big.Int
-	gasFeeCap  *big.Int
-	gasTipCap  *big.Int
-	initialGas uint64
-	value      *big.Int
-	mint       *big.Int
-	data       []byte
-	state      vm.StateDB
-	evm        *vm.EVM
-}
-
-// Message represents a message sent to a contract.
-type Message interface {
-	From() common.Address
-	To() *common.Address
-
-	GasPrice() *big.Int
-	GasFeeCap() *big.Int
-	GasTipCap() *big.Int
-	Gas() uint64
-	Value() *big.Int
-
-	IsDepositTx() bool                  // IsDepositTx indicates the message is force-included and can persist a mint.
-	Mint() *big.Int                     // Mint is the amount to mint before EVM processing, or nil if there is no minting.
-	RollupDataGas() types.RollupGasData // RollupDataGas indicates the rollup cost of the message, 0 if not a rollup or no cost.
-
-	Nonce() uint64
-	IsFake() bool
-	Data() []byte
-	AccessList() types.AccessList
-}
-
->>>>>>> e271703f
 // ExecutionResult includes all output after executing given evm
 // message no matter the execution itself is successful or not.
 type ExecutionResult struct {
@@ -183,7 +122,6 @@
 	return (size + 31) / 32
 }
 
-<<<<<<< HEAD
 // A Message contains the data derived from a single transaction that is relevant to state
 // processing.
 type Message struct {
@@ -198,12 +136,12 @@
 	Data       []byte
 	AccessList types.AccessList
 
-	// When SkipAccountCheckss is true, the message nonce is not checked against the
+	// When SkipAccountChecks is true, the message nonce is not checked against the
 	// account nonce in state. It also disables checking that the sender is an EOA.
 	// This field will be set to true for operations like RPC eth_call.
 	SkipAccountChecks bool
 
-	IsSystemTx    bool                // IsSystemTx indicates the message, if also a deposit, does not emit gas usage.
+	// Kroma rollup fields
 	IsDepositTx   bool                // IsDepositTx indicates the message is force-included and can persist a mint.
 	Mint          *big.Int            // Mint is the amount to mint before EVM processing, or nil if there is no minting.
 	RollupDataGas types.RollupGasData // RollupDataGas indicates the rollup cost of the message, 0 if not a rollup or no cost.
@@ -212,16 +150,16 @@
 // TransactionToMessage converts a transaction into a Message.
 func TransactionToMessage(tx *types.Transaction, s types.Signer, baseFee *big.Int) (*Message, error) {
 	msg := &Message{
-		Nonce:         tx.Nonce(),
-		GasLimit:      tx.Gas(),
-		GasPrice:      new(big.Int).Set(tx.GasPrice()),
-		GasFeeCap:     new(big.Int).Set(tx.GasFeeCap()),
-		GasTipCap:     new(big.Int).Set(tx.GasTipCap()),
-		To:            tx.To(),
-		Value:         tx.Value(),
-		Data:          tx.Data(),
-		AccessList:    tx.AccessList(),
-		IsSystemTx:    tx.IsSystemTx(),
+		Nonce:      tx.Nonce(),
+		GasLimit:   tx.Gas(),
+		GasPrice:   new(big.Int).Set(tx.GasPrice()),
+		GasFeeCap:  new(big.Int).Set(tx.GasFeeCap()),
+		GasTipCap:  new(big.Int).Set(tx.GasTipCap()),
+		To:         tx.To(),
+		Value:      tx.Value(),
+		Data:       tx.Data(),
+		AccessList: tx.AccessList(),
+		// Kroma rollup fields
 		IsDepositTx:   tx.IsDepositTx(),
 		Mint:          tx.Mint(),
 		RollupDataGas: tx.RollupDataGas(),
@@ -231,21 +169,6 @@
 	// If baseFee provided, set gasPrice to effectiveGasPrice.
 	if baseFee != nil {
 		msg.GasPrice = cmath.BigMin(msg.GasPrice.Add(msg.GasTipCap, baseFee), msg.GasFeeCap)
-=======
-// NewStateTransition initialises and returns a new state transition object.
-func NewStateTransition(evm *vm.EVM, msg Message, gp *GasPool) *StateTransition {
-	return &StateTransition{
-		gp:        gp,
-		evm:       evm,
-		msg:       msg,
-		gasPrice:  msg.GasPrice(),
-		gasFeeCap: msg.GasFeeCap(),
-		gasTipCap: msg.GasTipCap(),
-		value:     msg.Value(),
-		mint:      msg.Mint(),
-		data:      msg.Data(),
-		state:     evm.StateDB,
->>>>>>> e271703f
 	}
 	var err error
 	msg.From, err = types.Sender(s, tx)
@@ -313,35 +236,20 @@
 }
 
 func (st *StateTransition) buyGas() error {
-<<<<<<< HEAD
 	mgval := new(big.Int).SetUint64(st.msg.GasLimit)
 	mgval = mgval.Mul(mgval, st.msg.GasPrice)
 	var l1Cost *big.Int
 	if st.evm.Context.L1CostFunc != nil && !st.msg.SkipAccountChecks {
-		l1Cost = st.evm.Context.L1CostFunc(st.evm.Context.BlockNumber.Uint64(), st.evm.Context.Time, st.msg.RollupDataGas, st.msg.IsDepositTx)
-=======
-	mgval := new(big.Int).SetUint64(st.msg.Gas())
-	mgval = mgval.Mul(mgval, st.gasPrice)
-	var l1Cost *big.Int
-	if st.evm.Context.L1CostFunc != nil {
-		l1Cost = st.evm.Context.L1CostFunc(st.evm.Context.BlockNumber.Uint64(), st.msg)
->>>>>>> e271703f
+		l1Cost = st.evm.Context.L1CostFunc(st.evm.Context.BlockNumber.Uint64(), st.msg.RollupDataGas, st.msg.IsDepositTx)
 	}
 	if l1Cost != nil {
 		mgval = mgval.Add(mgval, l1Cost)
 	}
 	balanceCheck := mgval
-<<<<<<< HEAD
 	if st.msg.GasFeeCap != nil {
 		balanceCheck = new(big.Int).SetUint64(st.msg.GasLimit)
 		balanceCheck = balanceCheck.Mul(balanceCheck, st.msg.GasFeeCap)
 		balanceCheck.Add(balanceCheck, st.msg.Value)
-=======
-	if st.gasFeeCap != nil {
-		balanceCheck = new(big.Int).SetUint64(st.msg.Gas())
-		balanceCheck = balanceCheck.Mul(balanceCheck, st.gasFeeCap)
-		balanceCheck.Add(balanceCheck, st.value)
->>>>>>> e271703f
 		if l1Cost != nil {
 			balanceCheck.Add(balanceCheck, l1Cost)
 		}
@@ -360,32 +268,15 @@
 }
 
 func (st *StateTransition) preCheck() error {
-<<<<<<< HEAD
-	if st.msg.IsDepositTx {
+	msg := st.msg
+	if msg.IsDepositTx {
 		// No fee fields to check, no nonce to check, and no need to check if EOA (L1 already verified it for us)
 		// Gas is free, but no refunds!
-		st.initialGas = st.msg.GasLimit
-		st.gasRemaining += st.msg.GasLimit // Add gas here in order to be able to execute calls.
-		// Don't touch the gas pool for system transactions
-		if st.msg.IsSystemTx {
-			if st.evm.ChainConfig().IsOptimismRegolith(st.evm.Context.Time) {
-				return fmt.Errorf("%w: address %v", ErrSystemTxNotSupported,
-					st.msg.From.Hex())
-			}
-			return nil
-		}
-		return st.gp.SubGas(st.msg.GasLimit) // gas used by deposits may not be used by other txs
-=======
-	if st.msg.IsDepositTx() {
-		// No fee fields to check, no nonce to check, and no need to check if EOA (L1 already verified it for us)
-		// Gas is free, but no refunds!
-		st.initialGas = st.msg.Gas()
-		st.gas += st.msg.Gas()            // Add gas here in order to be able to execute calls.
-		return st.gp.SubGas(st.msg.Gas()) // gas used by deposits may not be used by other txs
->>>>>>> e271703f
+		st.initialGas = msg.GasLimit
+		st.gasRemaining += msg.GasLimit   // Add gas here in order to be able to execute calls.
+		return st.gp.SubGas(msg.GasLimit) // gas used by deposits may not be used by other txs
 	}
 	// Only check transactions that are not fake
-	msg := st.msg
 	if !msg.SkipAccountChecks {
 		// Make sure this transaction's nonce is correct.
 		stNonce := st.state.GetNonce(msg.From)
@@ -400,12 +291,8 @@
 				msg.From.Hex(), stNonce)
 		}
 		// Make sure the sender is an EOA
-<<<<<<< HEAD
 		codeHash := st.state.GetCodeHash(msg.From)
 		if codeHash != (common.Hash{}) && codeHash != types.EmptyCodeHash {
-=======
-		if codeHash := st.state.GetCodeHash(st.msg.From()); codeHash != types.EmptyCodeHash && codeHash != (common.Hash{}) {
->>>>>>> e271703f
 			return fmt.Errorf("%w: address %v, codehash: %s", ErrSenderNoEOA,
 				msg.From.Hex(), codeHash)
 		}
@@ -449,43 +336,21 @@
 // However if any consensus issue encountered, return the error directly with
 // nil evm execution result.
 func (st *StateTransition) TransitionDb() (*ExecutionResult, error) {
-<<<<<<< HEAD
 	if mint := st.msg.Mint; mint != nil {
 		st.state.AddBalance(st.msg.From, mint)
-=======
-	if mint := st.msg.Mint(); mint != nil {
-		st.state.AddBalance(st.msg.From(), mint)
->>>>>>> e271703f
 	}
 	snap := st.state.Snapshot()
 
 	result, err := st.innerTransitionDb()
 	// Failed deposits must still be included. Unless we cannot produce the block at all due to the gas limit.
 	// On deposit failure, we rewind any state changes from after the minting, and increment the nonce.
-<<<<<<< HEAD
 	if err != nil && err != ErrGasLimitReached && st.msg.IsDepositTx {
 		st.state.RevertToSnapshot(snap)
 		// Even though we revert the state changes, always increment the nonce for the next deposit transaction
 		st.state.SetNonce(st.msg.From, st.state.GetNonce(st.msg.From)+1)
 		// Record deposits as using all their gas (matches the gas pool)
-		// System Transactions are special & are not recorded as using any gas (anywhere)
-		// Regolith changes this behaviour so the actual gas used is reported.
-		// In this case the tx is invalid so is recorded as using all gas.
-		gasUsed := st.msg.GasLimit
-		if st.msg.IsSystemTx && !st.evm.ChainConfig().IsRegolith(st.evm.Context.Time) {
-			gasUsed = 0
-		}
 		result = &ExecutionResult{
-			UsedGas:    gasUsed,
-=======
-	if err != nil && err != ErrGasLimitReached && st.msg.IsDepositTx() {
-		st.state.RevertToSnapshot(snap)
-		// Even though we revert the state changes, always increment the nonce for the next deposit transaction
-		st.state.SetNonce(st.msg.From(), st.state.GetNonce(st.msg.From())+1)
-		// Record deposits as using all their gas (matches the gas pool)
-		result = &ExecutionResult{
-			UsedGas:    st.msg.Gas(),
->>>>>>> e271703f
+			UsedGas:    st.msg.GasLimit,
 			Err:        fmt.Errorf("failed deposit: %w", err),
 			ReturnData: nil,
 		}
@@ -561,34 +426,6 @@
 		ret, st.gasRemaining, vmerr = st.evm.Call(sender, st.to(), msg.Data, st.gasRemaining, msg.Value)
 	}
 
-	// if deposit: skip refunds, skip tipping coinbase
-<<<<<<< HEAD
-	// Regolith changes this behaviour to report the actual gasUsed instead of always reporting all gas used.
-	if st.msg.IsDepositTx && !rules.IsOptimismRegolith {
-		// Record deposits as using all their gas (matches the gas pool)
-		// System Transactions are special & are not recorded as using any gas (anywhere)
-		gasUsed := st.msg.GasLimit
-		if st.msg.IsSystemTx {
-			gasUsed = 0
-		}
-		return &ExecutionResult{
-			UsedGas:    gasUsed,
-=======
-	if st.msg.IsDepositTx() {
-		// Record deposits as using all their gas (matches the gas pool)
-		return &ExecutionResult{
-			UsedGas:    st.msg.Gas(),
->>>>>>> e271703f
-			Err:        vmerr,
-			ReturnData: ret,
-		}, nil
-	}
-<<<<<<< HEAD
-	// Note for deposit tx there is no ETH refunded for unused gas, but that's taken care of by the fact that gasPrice
-	// is always 0 for deposit tx. So calling refundGas will ensure the gasUsed accounting is correct without actually
-	// changing the sender's balance
-=======
->>>>>>> e271703f
 	if !rules.IsLondon {
 		// Before EIP-3529: refunds were capped to gasUsed / 2
 		st.refundGas(params.RefundQuotient)
@@ -596,35 +433,23 @@
 		// After EIP-3529: refunds are capped to gasUsed / 5
 		st.refundGas(params.RefundQuotientEIP3529)
 	}
-<<<<<<< HEAD
-	if st.msg.IsDepositTx && rules.IsOptimismRegolith {
-=======
-	if st.msg.IsDepositTx() {
->>>>>>> e271703f
-		// Skip coinbase payments for deposit tx in Regolith
+	if st.msg.IsDepositTx {
+		// Skip coinbase payments for deposit tx
 		return &ExecutionResult{
 			UsedGas:    st.gasUsed(),
 			Err:        vmerr,
 			ReturnData: ret,
 		}, nil
 	}
-<<<<<<< HEAD
 	effectiveTip := msg.GasPrice
-=======
-	effectiveTip := st.gasPrice
->>>>>>> e271703f
 	if rules.IsLondon {
 		effectiveTip = cmath.BigMin(msg.GasTipCap, new(big.Int).Sub(msg.GasFeeCap, st.evm.Context.BaseFee))
 	}
 
-<<<<<<< HEAD
-	if st.evm.Config.NoBaseFee && msg.GasFeeCap.Sign() == 0 && msg.GasTipCap.Sign() == 0 {
-=======
 	kromaConfig := st.evm.ChainConfig().Kroma
 	blockNum := st.evm.Context.BlockNumber.Uint64()
 
-	if st.evm.Config.NoBaseFee && st.gasFeeCap.Sign() == 0 && st.gasTipCap.Sign() == 0 {
->>>>>>> e271703f
+	if st.evm.Config.NoBaseFee && msg.GasFeeCap.Sign() == 0 && msg.GasTipCap.Sign() == 0 {
 		// Skip fee payment when NoBaseFee is set and the fee fields
 		// are 0. This avoids a negative effectiveTip being applied to
 		// the coinbase when simulating calls.
@@ -642,17 +467,8 @@
 	}
 
 	if kromaConfig != nil {
-		if cost := st.evm.Context.L1CostFunc(blockNum, st.msg); cost != nil {
+		if cost := st.evm.Context.L1CostFunc(blockNum, st.msg.RollupDataGas, st.msg.IsDepositTx); cost != nil {
 			st.state.AddBalance(params.KromaProposerRewardVault, cost)
-		}
-	}
-
-	// Check that we are post bedrock to enable op-geth to be able to create pseudo pre-bedrock blocks (these are pre-bedrock, but don't follow l2 geth rules)
-	// Note optimismConfig will not be nil if rules.IsOptimismBedrock is true
-	if optimismConfig := st.evm.ChainConfig().Optimism; optimismConfig != nil && rules.IsOptimismBedrock {
-		st.state.AddBalance(params.OptimismBaseFeeRecipient, new(big.Int).Mul(new(big.Int).SetUint64(st.gasUsed()), st.evm.Context.BaseFee))
-		if cost := st.evm.Context.L1CostFunc(st.evm.Context.BlockNumber.Uint64(), st.evm.Context.Time, st.msg.RollupDataGas, st.msg.IsDepositTx); cost != nil {
-			st.state.AddBalance(params.OptimismL1FeeRecipient, cost)
 		}
 	}
 
