// Copyright 2014 The go-ethereum Authors
// This file is part of the go-ethereum library.
//
// The go-ethereum library is free software: you can redistribute it and/or modify
// it under the terms of the GNU Lesser General Public License as published by
// the Free Software Foundation, either version 3 of the License, or
// (at your option) any later version.
//
// The go-ethereum library is distributed in the hope that it will be useful,
// but WITHOUT ANY WARRANTY; without even the implied warranty of
// MERCHANTABILITY or FITNESS FOR A PARTICULAR PURPOSE. See the
// GNU Lesser General Public License for more details.
//
// You should have received a copy of the GNU Lesser General Public License
// along with the go-ethereum library. If not, see <http://www.gnu.org/licenses/>.

package core

import (
	"fmt"
	"math"
	"math/big"

	"github.com/ethereum/go-ethereum/common"
	cmath "github.com/ethereum/go-ethereum/common/math"
	"github.com/ethereum/go-ethereum/core/types"
	"github.com/ethereum/go-ethereum/core/vm"
	"github.com/ethereum/go-ethereum/params"
)

// ExecutionResult includes all output after executing given evm
// message no matter the execution itself is successful or not.
type ExecutionResult struct {
	UsedGas    uint64 // Total used gas but include the refunded gas
	Err        error  // Any error encountered during the execution(listed in core/vm/errors.go)
	ReturnData []byte // Returned data from evm(function result or data supplied with revert opcode)
}

// Unwrap returns the internal evm error which allows us for further
// analysis outside.
func (result *ExecutionResult) Unwrap() error {
	return result.Err
}

// Failed returns the indicator whether the execution is successful or not
func (result *ExecutionResult) Failed() bool { return result.Err != nil }

// Return is a helper function to help caller distinguish between revert reason
// and function return. Return returns the data after execution if no error occurs.
func (result *ExecutionResult) Return() []byte {
	if result.Err != nil {
		return nil
	}
	return common.CopyBytes(result.ReturnData)
}

// Revert returns the concrete revert reason if the execution is aborted by `REVERT`
// opcode. Note the reason can be nil if no data supplied with revert opcode.
func (result *ExecutionResult) Revert() []byte {
	if result.Err != vm.ErrExecutionReverted {
		return nil
	}
	return common.CopyBytes(result.ReturnData)
}

// IntrinsicGas computes the 'intrinsic gas' for a message with the given data.
func IntrinsicGas(data []byte, accessList types.AccessList, isContractCreation bool, isHomestead, isEIP2028 bool, isEIP3860 bool) (uint64, error) {
	// Set the starting gas for the raw transaction
	var gas uint64
	if isContractCreation && isHomestead {
		gas = params.TxGasContractCreation
	} else {
		gas = params.TxGas
	}
	dataLen := uint64(len(data))
	// Bump the required gas by the amount of transactional data
	if dataLen > 0 {
		// Zero and non-zero bytes are priced differently
		var nz uint64
		for _, byt := range data {
			if byt != 0 {
				nz++
			}
		}
		// Make sure we don't exceed uint64 for all data combinations
		nonZeroGas := params.TxDataNonZeroGasFrontier
		if isEIP2028 {
			nonZeroGas = params.TxDataNonZeroGasEIP2028
		}
		if (math.MaxUint64-gas)/nonZeroGas < nz {
			return 0, ErrGasUintOverflow
		}
		gas += nz * nonZeroGas

		z := dataLen - nz
		if (math.MaxUint64-gas)/params.TxDataZeroGas < z {
			return 0, ErrGasUintOverflow
		}
		gas += z * params.TxDataZeroGas

		if isContractCreation && isEIP3860 {
			lenWords := toWordSize(dataLen)
			if (math.MaxUint64-gas)/params.InitCodeWordGas < lenWords {
				return 0, ErrGasUintOverflow
			}
			gas += lenWords * params.InitCodeWordGas
		}
	}
	if accessList != nil {
		gas += uint64(len(accessList)) * params.TxAccessListAddressGas
		gas += uint64(accessList.StorageKeys()) * params.TxAccessListStorageKeyGas
	}
	return gas, nil
}

// toWordSize returns the ceiled word size required for init code payment calculation.
func toWordSize(size uint64) uint64 {
	if size > math.MaxUint64-31 {
		return math.MaxUint64/32 + 1
	}

	return (size + 31) / 32
}

// A Message contains the data derived from a single transaction that is relevant to state
// processing.
type Message struct {
	To         *common.Address
	From       common.Address
	Nonce      uint64
	Value      *big.Int
	GasLimit   uint64
	GasPrice   *big.Int
	GasFeeCap  *big.Int
	GasTipCap  *big.Int
	Data       []byte
	AccessList types.AccessList

	// When SkipAccountChecks is true, the message nonce is not checked against the
	// account nonce in state. It also disables checking that the sender is an EOA.
	// This field will be set to true for operations like RPC eth_call.
	SkipAccountChecks bool

	// Kroma rollup fields
	IsDepositTx   bool                // IsDepositTx indicates the message is force-included and can persist a mint.
	Mint          *big.Int            // Mint is the amount to mint before EVM processing, or nil if there is no minting.
	RollupDataGas types.RollupGasData // RollupDataGas indicates the rollup cost of the message, 0 if not a rollup or no cost.
}

// TransactionToMessage converts a transaction into a Message.
func TransactionToMessage(tx *types.Transaction, s types.Signer, baseFee *big.Int) (*Message, error) {
	msg := &Message{
		Nonce:             tx.Nonce(),
		GasLimit:          tx.Gas(),
		GasPrice:          new(big.Int).Set(tx.GasPrice()),
		GasFeeCap:         new(big.Int).Set(tx.GasFeeCap()),
		GasTipCap:         new(big.Int).Set(tx.GasTipCap()),
		To:                tx.To(),
		Value:             tx.Value(),
		Data:              tx.Data(),
		AccessList:        tx.AccessList(),
		SkipAccountChecks: false,
		// Kroma rollup fields
		IsDepositTx:   tx.IsDepositTx(),
		Mint:          tx.Mint(),
		RollupDataGas: tx.RollupDataGas(),
	}
	// If baseFee provided, set gasPrice to effectiveGasPrice.
	if baseFee != nil {
		msg.GasPrice = cmath.BigMin(msg.GasPrice.Add(msg.GasTipCap, baseFee), msg.GasFeeCap)
	}
	var err error
	msg.From, err = types.Sender(s, tx)
	return msg, err
}

// ApplyMessage computes the new state by applying the given message
// against the old state within the environment.
//
// ApplyMessage returns the bytes returned by any EVM execution (if it took place),
// the gas used (which includes gas refunds) and an error if it failed. An error always
// indicates a core error meaning that the message would always fail for that particular
// state and would never be accepted within a block.
func ApplyMessage(evm *vm.EVM, msg *Message, gp *GasPool) (*ExecutionResult, error) {
	return NewStateTransition(evm, msg, gp).TransitionDb()
}

// StateTransition represents a state transition.
//
// == The State Transitioning Model
//
// A state transition is a change made when a transaction is applied to the current world
// state. The state transitioning model does all the necessary work to work out a valid new
// state root.
//
//  1. Nonce handling
//  2. Pre pay gas
//  3. Create a new state object if the recipient is nil
//  4. Value transfer
//
// == If contract creation ==
//
//	4a. Attempt to run transaction data
//	4b. If valid, use result as code for the new state object
//
// == end ==
//
//  5. Run Script section
//  6. Derive new state root
type StateTransition struct {
	gp           *GasPool
	msg          *Message
	gasRemaining uint64
	initialGas   uint64
	state        vm.StateDB
	evm          *vm.EVM
}

// NewStateTransition initialises and returns a new state transition object.
func NewStateTransition(evm *vm.EVM, msg *Message, gp *GasPool) *StateTransition {
	return &StateTransition{
		gp:    gp,
		evm:   evm,
		msg:   msg,
		state: evm.StateDB,
	}
}

// to returns the recipient of the message.
func (st *StateTransition) to() common.Address {
	if st.msg == nil || st.msg.To == nil /* contract creation */ {
		return common.Address{}
	}
	return *st.msg.To
}

func (st *StateTransition) buyGas() error {
	mgval := new(big.Int).SetUint64(st.msg.GasLimit)
	mgval = mgval.Mul(mgval, st.msg.GasPrice)
	var l1Cost *big.Int
	if st.evm.Context.L1CostFunc != nil && !st.msg.SkipAccountChecks {
		l1Cost = st.evm.Context.L1CostFunc(st.evm.Context.BlockNumber.Uint64(), st.evm.Context.Time, st.msg.RollupDataGas, st.msg.IsDepositTx)
	}
	if l1Cost != nil {
		mgval = mgval.Add(mgval, l1Cost)
	}
	balanceCheck := mgval
	if st.msg.GasFeeCap != nil {
		balanceCheck = new(big.Int).SetUint64(st.msg.GasLimit)
		balanceCheck = balanceCheck.Mul(balanceCheck, st.msg.GasFeeCap)
		balanceCheck.Add(balanceCheck, st.msg.Value)
		if l1Cost != nil {
			balanceCheck.Add(balanceCheck, l1Cost)
		}
	}
	if have, want := st.state.GetBalance(st.msg.From), balanceCheck; have.Cmp(want) < 0 {
		return fmt.Errorf("%w: address %v have %v want %v", ErrInsufficientFunds, st.msg.From.Hex(), have, want)
	}
	if err := st.gp.SubGas(st.msg.GasLimit); err != nil {
		return err
	}
	st.gasRemaining += st.msg.GasLimit

	st.initialGas = st.msg.GasLimit
	st.state.SubBalance(st.msg.From, mgval)
	return nil
}

func (st *StateTransition) preCheck() error {
	msg := st.msg
	if msg.IsDepositTx {
		// No fee fields to check, no nonce to check, and no need to check if EOA (L1 already verified it for us)
		// Gas is free, but no refunds!
		st.initialGas = msg.GasLimit
		st.gasRemaining += msg.GasLimit   // Add gas here in order to be able to execute calls.
		return st.gp.SubGas(msg.GasLimit) // gas used by deposits may not be used by other txs
	}
	// Only check transactions that are not fake

	if !msg.SkipAccountChecks {
		// Make sure this transaction's nonce is correct.
		stNonce := st.state.GetNonce(msg.From)
		if msgNonce := msg.Nonce; stNonce < msgNonce {
			return fmt.Errorf("%w: address %v, tx: %d state: %d", ErrNonceTooHigh,
				msg.From.Hex(), msgNonce, stNonce)
		} else if stNonce > msgNonce {
			return fmt.Errorf("%w: address %v, tx: %d state: %d", ErrNonceTooLow,
				msg.From.Hex(), msgNonce, stNonce)
		} else if stNonce+1 < stNonce {
			return fmt.Errorf("%w: address %v, nonce: %d", ErrNonceMax,
				msg.From.Hex(), stNonce)
		}
		// Make sure the sender is an EOA
		codeHash := st.state.GetCodeHash(msg.From)
		if codeHash != (common.Hash{}) && codeHash != types.EmptyCodeHash {
			return fmt.Errorf("%w: address %v, codehash: %s", ErrSenderNoEOA,
				msg.From.Hex(), codeHash)
		}
	}

	// Make sure that transaction gasFeeCap is greater than the baseFee (post london)
	if st.evm.ChainConfig().IsLondon(st.evm.Context.BlockNumber) {
		// Skip the checks if gas fields are zero and baseFee was explicitly disabled (eth_call)
		if !st.evm.Config.NoBaseFee || msg.GasFeeCap.BitLen() > 0 || msg.GasTipCap.BitLen() > 0 {
			if l := msg.GasFeeCap.BitLen(); l > 256 {
				return fmt.Errorf("%w: address %v, maxFeePerGas bit length: %d", ErrFeeCapVeryHigh,
					msg.From.Hex(), l)
			}
			if l := msg.GasTipCap.BitLen(); l > 256 {
				return fmt.Errorf("%w: address %v, maxPriorityFeePerGas bit length: %d", ErrTipVeryHigh,
					msg.From.Hex(), l)
			}
			if msg.GasFeeCap.Cmp(msg.GasTipCap) < 0 {
				return fmt.Errorf("%w: address %v, maxPriorityFeePerGas: %s, maxFeePerGas: %s", ErrTipAboveFeeCap,
					msg.From.Hex(), msg.GasTipCap, msg.GasFeeCap)
			}
			// This will panic if baseFee is nil, but basefee presence is verified
			// as part of header validation.
			if msg.GasFeeCap.Cmp(st.evm.Context.BaseFee) < 0 {
				return fmt.Errorf("%w: address %v, maxFeePerGas: %s baseFee: %s", ErrFeeCapTooLow,
					msg.From.Hex(), msg.GasFeeCap, st.evm.Context.BaseFee)
			}
		}
	}
	return st.buyGas()
}

// TransitionDb will transition the state by applying the current message and
// returning the evm execution result with following fields.
//
//   - used gas: total gas used (including gas being refunded)
//   - returndata: the returned data from evm
//   - concrete execution error: various EVM errors which abort the execution, e.g.
//     ErrOutOfGas, ErrExecutionReverted
//
// However if any consensus issue encountered, return the error directly with
// nil evm execution result.
func (st *StateTransition) TransitionDb() (*ExecutionResult, error) {
	if mint := st.msg.Mint; mint != nil {
		st.state.AddBalance(st.msg.From, mint)
	}
	snap := st.state.Snapshot()

	result, err := st.innerTransitionDb()
	// Failed deposits must still be included. Unless we cannot produce the block at all due to the gas limit.
	// On deposit failure, we rewind any state changes from after the minting, and increment the nonce.
	if err != nil && err != ErrGasLimitReached && st.msg.IsDepositTx {
		st.state.RevertToSnapshot(snap)
		// Even though we revert the state changes, always increment the nonce for the next deposit transaction
		st.state.SetNonce(st.msg.From, st.state.GetNonce(st.msg.From)+1)
		// Record deposits as using all their gas (matches the gas pool)
		result = &ExecutionResult{
			UsedGas:    st.msg.GasLimit,
			Err:        fmt.Errorf("failed deposit: %w", err),
			ReturnData: nil,
		}
		err = nil
	}
	return result, err
}

func (st *StateTransition) innerTransitionDb() (*ExecutionResult, error) {
	// First check this message satisfies all consensus rules before
	// applying the message. The rules include these clauses
	//
	// 1. the nonce of the message caller is correct
	// 2. caller has enough balance to cover transaction fee(gaslimit * gasprice)
	// 3. the amount of gas required is available in the block
	// 4. the purchased gas is enough to cover intrinsic usage
	// 5. there is no overflow when calculating intrinsic gas
	// 6. caller has enough balance to cover asset transfer for **topmost** call

	// Check clauses 1-3, buy gas if everything is correct
	if err := st.preCheck(); err != nil {
		return nil, err
	}

	if st.evm.Config.Debug {
		st.evm.Config.Tracer.CaptureTxStart(st.initialGas)
		defer func() {
			st.evm.Config.Tracer.CaptureTxEnd(st.gasRemaining)
		}()
	}

	var (
		msg              = st.msg
		sender           = vm.AccountRef(msg.From)
		rules            = st.evm.ChainConfig().Rules(st.evm.Context.BlockNumber, st.evm.Context.Random != nil, st.evm.Context.Time)
		contractCreation = msg.To == nil
	)

	// Check clauses 4-5, subtract intrinsic gas if everything is correct
	gas, err := IntrinsicGas(msg.Data, msg.AccessList, contractCreation, rules.IsHomestead, rules.IsIstanbul, rules.IsShanghai)
	if err != nil {
		return nil, err
	}
	if st.gasRemaining < gas {
		return nil, fmt.Errorf("%w: have %d, want %d", ErrIntrinsicGas, st.gasRemaining, gas)
	}
	st.gasRemaining -= gas

	// Check clause 6
	if msg.Value.Sign() > 0 && !st.evm.Context.CanTransfer(st.state, msg.From, msg.Value) {
		return nil, fmt.Errorf("%w: address %v", ErrInsufficientFundsForTransfer, msg.From.Hex())
	}

	// Check whether the init code size has been exceeded.
	if rules.IsShanghai && contractCreation && len(msg.Data) > params.MaxInitCodeSize {
		return nil, fmt.Errorf("%w: code size %v limit %v", ErrMaxInitCodeSizeExceeded, len(msg.Data), params.MaxInitCodeSize)
	}

	// Execute the preparatory steps for state transition which includes:
	// - prepare accessList(post-berlin)
	// - reset transient storage(eip 1153)
	st.state.Prepare(rules, msg.From, st.evm.Context.Coinbase, msg.To, vm.ActivePrecompiles(rules), msg.AccessList)

	var (
		ret   []byte
		vmerr error // vm errors do not effect consensus and are therefore not assigned to err
	)
	if contractCreation {
		ret, _, st.gasRemaining, vmerr = st.evm.Create(sender, msg.Data, st.gasRemaining, msg.Value)
	} else {
		// Increment the nonce for the next transaction
		st.state.SetNonce(msg.From, st.state.GetNonce(sender.Address())+1)
		ret, st.gasRemaining, vmerr = st.evm.Call(sender, st.to(), msg.Data, st.gasRemaining, msg.Value)
	}

	if !rules.IsLondon {
		// Before EIP-3529: refunds were capped to gasUsed / 2
		st.refundGas(params.RefundQuotient)
	} else {
		// After EIP-3529: refunds are capped to gasUsed / 5
		st.refundGas(params.RefundQuotientEIP3529)
	}
	if st.msg.IsDepositTx {
		// Skip coinbase payments for deposit tx in Regolith
		return &ExecutionResult{
			UsedGas:    st.gasUsed(),
			Err:        vmerr,
			ReturnData: ret,
		}, nil
	}
	effectiveTip := msg.GasPrice
	if rules.IsLondon {
		effectiveTip = cmath.BigMin(msg.GasTipCap, new(big.Int).Sub(msg.GasFeeCap, st.evm.Context.BaseFee))
	}

<<<<<<< HEAD
	if st.evm.Config.NoBaseFee && msg.GasFeeCap.Sign() == 0 && msg.GasTipCap.Sign() == 0 {
=======
	kromaConfig := st.evm.ChainConfig().Kroma
	blockNum := st.evm.Context.BlockNumber.Uint64()

	if st.evm.Config.NoBaseFee && st.gasFeeCap.Sign() == 0 && st.gasTipCap.Sign() == 0 {
>>>>>>> e271703f
		// Skip fee payment when NoBaseFee is set and the fee fields
		// are 0. This avoids a negative effectiveTip being applied to
		// the coinbase when simulating calls.
	} else {
		gasUsed := new(big.Int).SetUint64(st.gasUsed())
		if kromaConfig != nil {
			feeDist := st.evm.Context.FeeDistributionFunc(blockNum, gasUsed, st.evm.Context.BaseFee, effectiveTip)
			st.state.AddBalance(params.KromaValidatorRewardVault, feeDist.Reward)
			st.state.AddBalance(params.KromaProtocolVault, feeDist.Protocol)
		} else {
			fee := new(big.Int)
			fee.Mul(gasUsed, effectiveTip)
			st.state.AddBalance(st.evm.Context.Coinbase, fee)
		}
	}

<<<<<<< HEAD
	if kromaConfig := st.evm.ChainConfig().Kroma; kromaConfig != nil {
		st.state.AddBalance(params.KromaBaseFeeRecipient, new(big.Int).Mul(new(big.Int).SetUint64(st.gasUsed()), st.evm.Context.BaseFee))
		if cost := st.evm.Context.L1CostFunc(st.evm.Context.BlockNumber.Uint64(), st.evm.Context.Time, st.msg.RollupDataGas, st.msg.IsDepositTx); cost != nil {
			st.state.AddBalance(params.KromaL1FeeRecipient, cost)
=======
	if kromaConfig != nil {
		if cost := st.evm.Context.L1CostFunc(blockNum, st.msg); cost != nil {
			st.state.AddBalance(params.KromaProposerRewardVault, cost)
>>>>>>> e271703f
		}
	}

	return &ExecutionResult{
		UsedGas:    st.gasUsed(),
		Err:        vmerr,
		ReturnData: ret,
	}, nil
}

func (st *StateTransition) refundGas(refundQuotient uint64) {
	// Apply refund counter, capped to a refund quotient
	refund := st.gasUsed() / refundQuotient
	if refund > st.state.GetRefund() {
		refund = st.state.GetRefund()
	}
	st.gasRemaining += refund

	// Return ETH for remaining gas, exchanged at the original rate.
	remaining := new(big.Int).Mul(new(big.Int).SetUint64(st.gasRemaining), st.msg.GasPrice)
	st.state.AddBalance(st.msg.From, remaining)

	// Also return remaining gas to the block gas counter so it is
	// available for the next transaction.
	st.gp.AddGas(st.gasRemaining)
}

// gasUsed returns the amount of gas used up by the state transition.
func (st *StateTransition) gasUsed() uint64 {
	return st.initialGas - st.gasRemaining
}<|MERGE_RESOLUTION|>--- conflicted
+++ resolved
@@ -446,14 +446,10 @@
 		effectiveTip = cmath.BigMin(msg.GasTipCap, new(big.Int).Sub(msg.GasFeeCap, st.evm.Context.BaseFee))
 	}
 
-<<<<<<< HEAD
-	if st.evm.Config.NoBaseFee && msg.GasFeeCap.Sign() == 0 && msg.GasTipCap.Sign() == 0 {
-=======
 	kromaConfig := st.evm.ChainConfig().Kroma
 	blockNum := st.evm.Context.BlockNumber.Uint64()
 
-	if st.evm.Config.NoBaseFee && st.gasFeeCap.Sign() == 0 && st.gasTipCap.Sign() == 0 {
->>>>>>> e271703f
+	if st.evm.Config.NoBaseFee && msg.GasFeeCap.Sign() == 0 && msg.GasTipCap.Sign() == 0 {
 		// Skip fee payment when NoBaseFee is set and the fee fields
 		// are 0. This avoids a negative effectiveTip being applied to
 		// the coinbase when simulating calls.
@@ -470,16 +466,9 @@
 		}
 	}
 
-<<<<<<< HEAD
-	if kromaConfig := st.evm.ChainConfig().Kroma; kromaConfig != nil {
-		st.state.AddBalance(params.KromaBaseFeeRecipient, new(big.Int).Mul(new(big.Int).SetUint64(st.gasUsed()), st.evm.Context.BaseFee))
-		if cost := st.evm.Context.L1CostFunc(st.evm.Context.BlockNumber.Uint64(), st.evm.Context.Time, st.msg.RollupDataGas, st.msg.IsDepositTx); cost != nil {
-			st.state.AddBalance(params.KromaL1FeeRecipient, cost)
-=======
 	if kromaConfig != nil {
-		if cost := st.evm.Context.L1CostFunc(blockNum, st.msg); cost != nil {
+		if cost := st.evm.Context.L1CostFunc(blockNum, st.evm.Context.Time, st.msg.RollupDataGas, st.msg.IsDepositTx); cost != nil {
 			st.state.AddBalance(params.KromaProposerRewardVault, cost)
->>>>>>> e271703f
 		}
 	}
 
