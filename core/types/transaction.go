// Copyright 2014 The go-ethereum Authors
// This file is part of the go-ethereum library.
//
// The go-ethereum library is free software: you can redistribute it and/or modify
// it under the terms of the GNU Lesser General Public License as published by
// the Free Software Foundation, either version 3 of the License, or
// (at your option) any later version.
//
// The go-ethereum library is distributed in the hope that it will be useful,
// but WITHOUT ANY WARRANTY; without even the implied warranty of
// MERCHANTABILITY or FITNESS FOR A PARTICULAR PURPOSE. See the
// GNU Lesser General Public License for more details.
//
// You should have received a copy of the GNU Lesser General Public License
// along with the go-ethereum library. If not, see <http://www.gnu.org/licenses/>.

package types

import (
	"bytes"
	"container/heap"
	"errors"
	"io"
	"math/big"
	"sync/atomic"
	"time"

	"github.com/ethereum/go-ethereum/common"
	"github.com/ethereum/go-ethereum/common/math"
	"github.com/ethereum/go-ethereum/crypto"
	"github.com/ethereum/go-ethereum/log"
	"github.com/ethereum/go-ethereum/rlp"
)

var (
	ErrInvalidSig           = errors.New("invalid transaction v, r, s values")
	ErrUnexpectedProtection = errors.New("transaction type does not supported EIP-155 protected signatures")
	ErrInvalidTxType        = errors.New("transaction type not valid in this context")
	ErrTxTypeNotSupported   = errors.New("transaction type not supported")
	ErrGasFeeCapTooLow      = errors.New("fee cap less than base fee")
	errShortTypedTx         = errors.New("typed transaction too short")
)

// Transaction types.
const (
	LegacyTxType     = 0x00
	AccessListTxType = 0x01
	DynamicFeeTxType = 0x02
	BlobTxType       = 0x03
)

// Transaction is an Ethereum transaction.
type Transaction struct {
	inner TxData    // Consensus contents of a transaction
	time  time.Time // Time first seen locally (spam avoidance)

	// caches
	hash atomic.Value
	size atomic.Value
	from atomic.Value

	// cache of RollupGasData details to compute the gas the tx takes on L1 for its share of rollup data
	rollupGas atomic.Value
}

// NewTx creates a new transaction.
func NewTx(inner TxData) *Transaction {
	tx := new(Transaction)
	tx.setDecoded(inner.copy(), 0)
	return tx
}

// TxData is the underlying data of a transaction.
//
// This is implemented by DynamicFeeTx, LegacyTx and AccessListTx.
type TxData interface {
	txType() byte // returns the type ID
	copy() TxData // creates a deep copy and initializes all fields

	chainID() *big.Int
	accessList() AccessList
	data() []byte
	gas() uint64
	gasPrice() *big.Int
	gasTipCap() *big.Int
	gasFeeCap() *big.Int
	value() *big.Int
	nonce() uint64
	to() *common.Address
<<<<<<< HEAD
=======
	blobGas() uint64
	blobGasFeeCap() *big.Int
	blobHashes() []common.Hash
	isSystemTx() bool
>>>>>>> b9c6d36a

	rawSignatureValues() (v, r, s *big.Int)
	setSignatureValues(chainID, v, r, s *big.Int)

	// effectiveGasPrice computes the gas price paid by the transaction, given
	// the inclusion block baseFee.
	//
	// Unlike other TxData methods, the returned *big.Int should be an independent
	// copy of the computed value, i.e. callers are allowed to mutate the result.
	// Method implementations can use 'dst' to store the result.
	effectiveGasPrice(dst *big.Int, baseFee *big.Int) *big.Int
}

// EncodeRLP implements rlp.Encoder
func (tx *Transaction) EncodeRLP(w io.Writer) error {
	if tx.Type() == LegacyTxType {
		return rlp.Encode(w, tx.inner)
	}
	// It's an EIP-2718 typed TX envelope.
	buf := encodeBufferPool.Get().(*bytes.Buffer)
	defer encodeBufferPool.Put(buf)
	buf.Reset()
	if err := tx.encodeTyped(buf); err != nil {
		return err
	}
	return rlp.Encode(w, buf.Bytes())
}

// encodeTyped writes the canonical encoding of a typed transaction to w.
func (tx *Transaction) encodeTyped(w *bytes.Buffer) error {
	w.WriteByte(tx.Type())
	return rlp.Encode(w, tx.inner)
}

// MarshalBinary returns the canonical encoding of the transaction.
// For legacy transactions, it returns the RLP encoding. For EIP-2718 typed
// transactions, it returns the type and payload.
func (tx *Transaction) MarshalBinary() ([]byte, error) {
	if tx.Type() == LegacyTxType {
		return rlp.EncodeToBytes(tx.inner)
	}
	var buf bytes.Buffer
	err := tx.encodeTyped(&buf)
	return buf.Bytes(), err
}

// DecodeRLP implements rlp.Decoder
func (tx *Transaction) DecodeRLP(s *rlp.Stream) error {
	kind, size, err := s.Kind()
	switch {
	case err != nil:
		return err
	case kind == rlp.List:
		// It's a legacy transaction.
		var inner LegacyTx
		err := s.Decode(&inner)
		if err == nil {
			tx.setDecoded(&inner, rlp.ListSize(size))
		}
		return err
	default:
		// It's an EIP-2718 typed TX envelope.
		var b []byte
		if b, err = s.Bytes(); err != nil {
			return err
		}
		inner, err := tx.decodeTyped(b)
		if err == nil {
			tx.setDecoded(inner, uint64(len(b)))
		}
		return err
	}
}

// UnmarshalBinary decodes the canonical encoding of transactions.
// It supports legacy RLP transactions and EIP2718 typed transactions.
func (tx *Transaction) UnmarshalBinary(b []byte) error {
	if len(b) > 0 && b[0] > 0x7f {
		// It's a legacy transaction.
		var data LegacyTx
		err := rlp.DecodeBytes(b, &data)
		if err != nil {
			return err
		}
		tx.setDecoded(&data, uint64(len(b)))
		return nil
	}
	// It's an EIP2718 typed transaction envelope.
	inner, err := tx.decodeTyped(b)
	if err != nil {
		return err
	}
	tx.setDecoded(inner, uint64(len(b)))
	return nil
}

// decodeTyped decodes a typed transaction from the canonical format.
func (tx *Transaction) decodeTyped(b []byte) (TxData, error) {
	if len(b) <= 1 {
		return nil, errShortTypedTx
	}
	switch b[0] {
	case AccessListTxType:
		var inner AccessListTx
		err := rlp.DecodeBytes(b[1:], &inner)
		return &inner, err
	case DynamicFeeTxType:
		var inner DynamicFeeTx
		err := rlp.DecodeBytes(b[1:], &inner)
		return &inner, err
	case BlobTxType:
		var inner BlobTx
		err := rlp.DecodeBytes(b[1:], &inner)
		return &inner, err
	case DepositTxType:
		var inner DepositTx
		err := rlp.DecodeBytes(b[1:], &inner)
		return &inner, err
	default:
		return nil, ErrTxTypeNotSupported
	}
}

// setDecoded sets the inner transaction and size after decoding.
func (tx *Transaction) setDecoded(inner TxData, size uint64) {
	tx.inner = inner
	tx.time = time.Now()
	if size > 0 {
		tx.size.Store(size)
	}
}

func sanityCheckSignature(v *big.Int, r *big.Int, s *big.Int, maybeProtected bool) error {
	if isProtectedV(v) && !maybeProtected {
		return ErrUnexpectedProtection
	}

	var plainV byte
	if isProtectedV(v) {
		chainID := deriveChainId(v).Uint64()
		plainV = byte(v.Uint64() - 35 - 2*chainID)
	} else if maybeProtected {
		// Only EIP-155 signatures can be optionally protected. Since
		// we determined this v value is not protected, it must be a
		// raw 27 or 28.
		plainV = byte(v.Uint64() - 27)
	} else {
		// If the signature is not optionally protected, we assume it
		// must already be equal to the recovery id.
		plainV = byte(v.Uint64())
	}
	if !crypto.ValidateSignatureValues(plainV, r, s, false) {
		return ErrInvalidSig
	}

	return nil
}

func isProtectedV(V *big.Int) bool {
	if V.BitLen() <= 8 {
		v := V.Uint64()
		return v != 27 && v != 28 && v != 1 && v != 0
	}
	// anything not 27 or 28 is considered protected
	return true
}

// Protected says whether the transaction is replay-protected.
func (tx *Transaction) Protected() bool {
	switch tx := tx.inner.(type) {
	case *LegacyTx:
		return tx.V != nil && isProtectedV(tx.V)
	default:
		return true
	}
}

// Type returns the transaction type.
func (tx *Transaction) Type() uint8 {
	return tx.inner.txType()
}

// ChainId returns the EIP155 chain ID of the transaction. The return value will always be
// non-nil. For legacy transactions which are not replay-protected, the return value is
// zero.
func (tx *Transaction) ChainId() *big.Int {
	return tx.inner.chainID()
}

// Data returns the input data of the transaction.
func (tx *Transaction) Data() []byte { return tx.inner.data() }

// AccessList returns the access list of the transaction.
func (tx *Transaction) AccessList() AccessList { return tx.inner.accessList() }

// Gas returns the gas limit of the transaction.
func (tx *Transaction) Gas() uint64 { return tx.inner.gas() }

// GasPrice returns the gas price of the transaction.
func (tx *Transaction) GasPrice() *big.Int { return new(big.Int).Set(tx.inner.gasPrice()) }

// GasTipCap returns the gasTipCap per gas of the transaction.
func (tx *Transaction) GasTipCap() *big.Int { return new(big.Int).Set(tx.inner.gasTipCap()) }

// GasFeeCap returns the fee cap per gas of the transaction.
func (tx *Transaction) GasFeeCap() *big.Int { return new(big.Int).Set(tx.inner.gasFeeCap()) }

// BlobGas returns the data gas limit of the transaction for blob transactions, 0 otherwise.
func (tx *Transaction) BlobGas() uint64 { return tx.inner.blobGas() }

// BlobGasFeeCap returns the data gas fee cap per data gas of the transaction for blob transactions, nil otherwise.
func (tx *Transaction) BlobGasFeeCap() *big.Int { return tx.inner.blobGasFeeCap() }

// BlobHashes returns the hases of the blob commitments for blob transactions, nil otherwise.
func (tx *Transaction) BlobHashes() []common.Hash { return tx.inner.blobHashes() }

// Value returns the ether amount of the transaction.
func (tx *Transaction) Value() *big.Int { return new(big.Int).Set(tx.inner.value()) }

// Nonce returns the sender account nonce of the transaction.
func (tx *Transaction) Nonce() uint64 { return tx.inner.nonce() }

// EffectiveNonce returns the nonce that was actually used as part of transaction execution
// Returns nil if the effective nonce is not known
func (tx *Transaction) EffectiveNonce() *uint64 {
	type txWithEffectiveNonce interface {
		effectiveNonce() *uint64
	}

	if itx, ok := tx.inner.(txWithEffectiveNonce); ok {
		return itx.effectiveNonce()
	}
	nonce := tx.inner.nonce()
	return &nonce
}

// To returns the recipient address of the transaction.
// For contract-creation transactions, To returns nil.
func (tx *Transaction) To() *common.Address {
	return copyAddressPtr(tx.inner.to())
}

// SourceHash returns the hash that uniquely identifies the source of the deposit tx,
// e.g. a user deposit event, or a L1 info deposit included in a specific L2 block height.
// Non-deposit transactions return a zeroed hash.
func (tx *Transaction) SourceHash() common.Hash {
	if dep, ok := tx.inner.(*DepositTx); ok {
		return dep.SourceHash
	}
	return common.Hash{}
}

// Mint returns the ETH to mint in the deposit tx.
// This returns nil if there is nothing to mint, or if this is not a deposit tx.
func (tx *Transaction) Mint() *big.Int {
	if dep, ok := tx.inner.(*DepositTx); ok {
		return dep.Mint
	}
	return nil
}

// IsDepositTx returns true if the transaction is a deposit tx type.
func (tx *Transaction) IsDepositTx() bool {
	return tx.Type() == DepositTxType
}

<<<<<<< HEAD
// Cost returns gas * gasPrice + value.
=======
// IsSystemTx returns true for deposits that are system transactions. These transactions
// are executed in an unmetered environment & do not contribute to the block gas limit.
func (tx *Transaction) IsSystemTx() bool {
	return tx.inner.isSystemTx()
}

// Cost returns (gas * gasPrice) + (blobGas * blobGasPrice) + value.
>>>>>>> b9c6d36a
func (tx *Transaction) Cost() *big.Int {
	total := new(big.Int).Mul(tx.GasPrice(), new(big.Int).SetUint64(tx.Gas()))
	if tx.Type() == BlobTxType {
		total.Add(total, new(big.Int).Mul(tx.BlobGasFeeCap(), new(big.Int).SetUint64(tx.BlobGas())))
	}
	total.Add(total, tx.Value())
	return total
}

// RollupDataGas is the amount of gas it takes to confirm the tx on L1 as a rollup
func (tx *Transaction) RollupDataGas() RollupGasData {
	if tx.Type() == DepositTxType {
		return RollupGasData{}
	}
	if v := tx.rollupGas.Load(); v != nil {
		return v.(RollupGasData)
	}
	data, err := tx.MarshalBinary()
	if err != nil { // Silent error, invalid txs will not be marshalled/unmarshalled for batch submission anyway.
		log.Error("failed to encode tx for L1 cost computation", "err", err)
	}
	var out RollupGasData
	for _, byt := range data {
		if byt == 0 {
			out.Zeroes++
		} else {
			out.Ones++
		}
	}
	tx.rollupGas.Store(out)
	return out
}

// RawSignatureValues returns the V, R, S signature values of the transaction.
// The return values should not be modified by the caller.
func (tx *Transaction) RawSignatureValues() (v, r, s *big.Int) {
	return tx.inner.rawSignatureValues()
}

// GasFeeCapCmp compares the fee cap of two transactions.
func (tx *Transaction) GasFeeCapCmp(other *Transaction) int {
	return tx.inner.gasFeeCap().Cmp(other.inner.gasFeeCap())
}

// GasFeeCapIntCmp compares the fee cap of the transaction against the given fee cap.
func (tx *Transaction) GasFeeCapIntCmp(other *big.Int) int {
	return tx.inner.gasFeeCap().Cmp(other)
}

// GasTipCapCmp compares the gasTipCap of two transactions.
func (tx *Transaction) GasTipCapCmp(other *Transaction) int {
	return tx.inner.gasTipCap().Cmp(other.inner.gasTipCap())
}

// GasTipCapIntCmp compares the gasTipCap of the transaction against the given gasTipCap.
func (tx *Transaction) GasTipCapIntCmp(other *big.Int) int {
	return tx.inner.gasTipCap().Cmp(other)
}

// EffectiveGasTip returns the effective miner gasTipCap for the given base fee.
// Note: if the effective gasTipCap is negative, this method returns both error
// the actual negative value, _and_ ErrGasFeeCapTooLow
func (tx *Transaction) EffectiveGasTip(baseFee *big.Int) (*big.Int, error) {
	if tx.Type() == DepositTxType {
		return new(big.Int), nil
	}
	if baseFee == nil {
		return tx.GasTipCap(), nil
	}
	var err error
	gasFeeCap := tx.GasFeeCap()
	if gasFeeCap.Cmp(baseFee) == -1 {
		err = ErrGasFeeCapTooLow
	}
	return math.BigMin(tx.GasTipCap(), gasFeeCap.Sub(gasFeeCap, baseFee)), err
}

// EffectiveGasTipValue is identical to EffectiveGasTip, but does not return an
// error in case the effective gasTipCap is negative
func (tx *Transaction) EffectiveGasTipValue(baseFee *big.Int) *big.Int {
	effectiveTip, _ := tx.EffectiveGasTip(baseFee)
	return effectiveTip
}

// EffectiveGasTipCmp compares the effective gasTipCap of two transactions assuming the given base fee.
func (tx *Transaction) EffectiveGasTipCmp(other *Transaction, baseFee *big.Int) int {
	if baseFee == nil {
		return tx.GasTipCapCmp(other)
	}
	return tx.EffectiveGasTipValue(baseFee).Cmp(other.EffectiveGasTipValue(baseFee))
}

// EffectiveGasTipIntCmp compares the effective gasTipCap of a transaction to the given gasTipCap.
func (tx *Transaction) EffectiveGasTipIntCmp(other *big.Int, baseFee *big.Int) int {
	if baseFee == nil {
		return tx.GasTipCapIntCmp(other)
	}
	return tx.EffectiveGasTipValue(baseFee).Cmp(other)
}

// BlobGasFeeCapCmp compares the blob fee cap of two transactions.
func (tx *Transaction) BlobGasFeeCapCmp(other *Transaction) int {
	return tx.inner.blobGasFeeCap().Cmp(other.inner.blobGasFeeCap())
}

// BlobGasFeeCapIntCmp compares the blob fee cap of the transaction against the given blob fee cap.
func (tx *Transaction) BlobGasFeeCapIntCmp(other *big.Int) int {
	return tx.inner.blobGasFeeCap().Cmp(other)
}

// Hash returns the transaction hash.
func (tx *Transaction) Hash() common.Hash {
	if hash := tx.hash.Load(); hash != nil {
		return hash.(common.Hash)
	}

	var h common.Hash
	if tx.Type() == LegacyTxType {
		h = rlpHash(tx.inner)
	} else {
		h = prefixedRlpHash(tx.Type(), tx.inner)
	}
	tx.hash.Store(h)
	return h
}

// Size returns the true encoded storage size of the transaction, either by encoding
// and returning it, or returning a previously cached value.
func (tx *Transaction) Size() uint64 {
	if size := tx.size.Load(); size != nil {
		return size.(uint64)
	}
	c := writeCounter(0)
	rlp.Encode(&c, &tx.inner)

	size := uint64(c)
	if tx.Type() != LegacyTxType {
		size += 1 // type byte
	}
	tx.size.Store(size)
	return size
}

// WithSignature returns a new transaction with the given signature.
// This signature needs to be in the [R || S || V] format where V is 0 or 1.
func (tx *Transaction) WithSignature(signer Signer, sig []byte) (*Transaction, error) {
	r, s, v, err := signer.SignatureValues(tx, sig)
	if err != nil {
		return nil, err
	}
	cpy := tx.inner.copy()
	cpy.setSignatureValues(signer.ChainID(), v, r, s)
	return &Transaction{inner: cpy, time: tx.time}, nil
}

// Transactions implements DerivableList for transactions.
type Transactions []*Transaction

// Len returns the length of s.
func (s Transactions) Len() int { return len(s) }

// EncodeIndex encodes the i'th transaction to w. Note that this does not check for errors
// because we assume that *Transaction will only ever contain valid txs that were either
// constructed by decoding or via public API in this package.
func (s Transactions) EncodeIndex(i int, w *bytes.Buffer) {
	tx := s[i]
	if tx.Type() == LegacyTxType {
		rlp.Encode(w, tx.inner)
	} else {
		tx.encodeTyped(w)
	}
}

// TxDifference returns a new set which is the difference between a and b.
func TxDifference(a, b Transactions) Transactions {
	keep := make(Transactions, 0, len(a))

	remove := make(map[common.Hash]struct{})
	for _, tx := range b {
		remove[tx.Hash()] = struct{}{}
	}

	for _, tx := range a {
		if _, ok := remove[tx.Hash()]; !ok {
			keep = append(keep, tx)
		}
	}

	return keep
}

// HashDifference returns a new set which is the difference between a and b.
func HashDifference(a, b []common.Hash) []common.Hash {
	keep := make([]common.Hash, 0, len(a))

	remove := make(map[common.Hash]struct{})
	for _, hash := range b {
		remove[hash] = struct{}{}
	}

	for _, hash := range a {
		if _, ok := remove[hash]; !ok {
			keep = append(keep, hash)
		}
	}

	return keep
}

// TxByNonce implements the sort interface to allow sorting a list of transactions
// by their nonces. This is usually only useful for sorting transactions from a
// single account, otherwise a nonce comparison doesn't make much sense.
type TxByNonce Transactions

func (s TxByNonce) Len() int           { return len(s) }
func (s TxByNonce) Less(i, j int) bool { return s[i].Nonce() < s[j].Nonce() }
func (s TxByNonce) Swap(i, j int)      { s[i], s[j] = s[j], s[i] }

// TxWithMinerFee wraps a transaction with its gas price or effective miner gasTipCap
type TxWithMinerFee struct {
	tx       *Transaction
	minerFee *big.Int
}

// NewTxWithMinerFee creates a wrapped transaction, calculating the effective
// miner gasTipCap if a base fee is provided.
// Returns error in case of a negative effective miner gasTipCap.
func NewTxWithMinerFee(tx *Transaction, baseFee *big.Int) (*TxWithMinerFee, error) {
	minerFee, err := tx.EffectiveGasTip(baseFee)
	if err != nil {
		return nil, err
	}
	return &TxWithMinerFee{
		tx:       tx,
		minerFee: minerFee,
	}, nil
}

// TxByPriceAndTime implements both the sort and the heap interface, making it useful
// for all at once sorting as well as individually adding and removing elements.
type TxByPriceAndTime []*TxWithMinerFee

func (s TxByPriceAndTime) Len() int { return len(s) }
func (s TxByPriceAndTime) Less(i, j int) bool {
	// If the prices are equal, use the time the transaction was first seen for
	// deterministic sorting
	cmp := s[i].minerFee.Cmp(s[j].minerFee)
	if cmp == 0 {
		return s[i].tx.time.Before(s[j].tx.time)
	}
	return cmp > 0
}
func (s TxByPriceAndTime) Swap(i, j int) { s[i], s[j] = s[j], s[i] }

func (s *TxByPriceAndTime) Push(x interface{}) {
	*s = append(*s, x.(*TxWithMinerFee))
}

func (s *TxByPriceAndTime) Pop() interface{} {
	old := *s
	n := len(old)
	x := old[n-1]
	old[n-1] = nil
	*s = old[0 : n-1]
	return x
}

// TransactionsByPriceAndNonce represents a set of transactions that can return
// transactions in a profit-maximizing sorted order, while supporting removing
// entire batches of transactions for non-executable accounts.
type TransactionsByPriceAndNonce struct {
	txs     map[common.Address]Transactions // Per account nonce-sorted list of transactions
	heads   TxByPriceAndTime                // Next transaction for each unique account (price heap)
	signer  Signer                          // Signer for the set of transactions
	baseFee *big.Int                        // Current base fee
}

// NewTransactionsByPriceAndNonce creates a transaction set that can retrieve
// price sorted transactions in a nonce-honouring way.
//
// Note, the input map is reowned so the caller should not interact any more with
// if after providing it to the constructor.
func NewTransactionsByPriceAndNonce(signer Signer, txs map[common.Address]Transactions, baseFee *big.Int) *TransactionsByPriceAndNonce {
	// Initialize a price and received time based heap with the head transactions
	heads := make(TxByPriceAndTime, 0, len(txs))
	for from, accTxs := range txs {
		acc, _ := Sender(signer, accTxs[0])
		wrapped, err := NewTxWithMinerFee(accTxs[0], baseFee)
		// Remove transaction if sender doesn't match from, or if wrapping fails.
		if acc != from || err != nil {
			delete(txs, from)
			continue
		}
		heads = append(heads, wrapped)
		txs[from] = accTxs[1:]
	}
	heap.Init(&heads)

	// Assemble and return the transaction set
	return &TransactionsByPriceAndNonce{
		txs:     txs,
		heads:   heads,
		signer:  signer,
		baseFee: baseFee,
	}
}

// Peek returns the next transaction by price.
func (t *TransactionsByPriceAndNonce) Peek() *Transaction {
	if len(t.heads) == 0 {
		return nil
	}
	return t.heads[0].tx
}

// Shift replaces the current best head with the next one from the same account.
func (t *TransactionsByPriceAndNonce) Shift() {
	acc, _ := Sender(t.signer, t.heads[0].tx)
	if txs, ok := t.txs[acc]; ok && len(txs) > 0 {
		if wrapped, err := NewTxWithMinerFee(txs[0], t.baseFee); err == nil {
			t.heads[0], t.txs[acc] = wrapped, txs[1:]
			heap.Fix(&t.heads, 0)
			return
		}
	}
	heap.Pop(&t.heads)
}

// Pop removes the best transaction, *not* replacing it with the next one from
// the same account. This should be used when a transaction cannot be executed
// and hence all subsequent ones should be discarded from the same account.
func (t *TransactionsByPriceAndNonce) Pop() {
	heap.Pop(&t.heads)
}

// copyAddressPtr copies an address.
func copyAddressPtr(a *common.Address) *common.Address {
	if a == nil {
		return nil
	}
	cpy := *a
	return &cpy
}<|MERGE_RESOLUTION|>--- conflicted
+++ resolved
@@ -87,13 +87,9 @@
 	value() *big.Int
 	nonce() uint64
 	to() *common.Address
-<<<<<<< HEAD
-=======
 	blobGas() uint64
 	blobGasFeeCap() *big.Int
 	blobHashes() []common.Hash
-	isSystemTx() bool
->>>>>>> b9c6d36a
 
 	rawSignatureValues() (v, r, s *big.Int)
 	setSignatureValues(chainID, v, r, s *big.Int)
@@ -360,17 +356,7 @@
 	return tx.Type() == DepositTxType
 }
 
-<<<<<<< HEAD
-// Cost returns gas * gasPrice + value.
-=======
-// IsSystemTx returns true for deposits that are system transactions. These transactions
-// are executed in an unmetered environment & do not contribute to the block gas limit.
-func (tx *Transaction) IsSystemTx() bool {
-	return tx.inner.isSystemTx()
-}
-
 // Cost returns (gas * gasPrice) + (blobGas * blobGasPrice) + value.
->>>>>>> b9c6d36a
 func (tx *Transaction) Cost() *big.Int {
 	total := new(big.Int).Mul(tx.GasPrice(), new(big.Int).SetUint64(tx.Gas()))
 	if tx.Type() == BlobTxType {
