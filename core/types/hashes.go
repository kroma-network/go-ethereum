// Copyright 2023 The go-ethereum Authors
// This file is part of the go-ethereum library.
//
// The go-ethereum library is free software: you can redistribute it and/or modify
// it under the terms of the GNU Lesser General Public License as published by
// the Free Software Foundation, either version 3 of the License, or
// (at your option) any later version.
//
// The go-ethereum library is distributed in the hope that it will be useful,
// but WITHOUT ANY WARRANTY; without even the implied warranty of
// MERCHANTABILITY or FITNESS FOR A PARTICULAR PURPOSE. See the
// GNU Lesser General Public License for more details.
//
// You should have received a copy of the GNU Lesser General Public License
// along with the go-ethereum library. If not, see <http://www.gnu.org/licenses/>.

package types

import (
	"github.com/ethereum/go-ethereum/common"
	"github.com/ethereum/go-ethereum/crypto"
	"github.com/ethereum/go-ethereum/log"
)

var (
	// EmptyRootHash is the known root hash of an empty merkle patricia trie.
	EmptyRootHash = common.HexToHash("56e81f171bcc55a6ff8345e692c0f86e5b48e01b996cadc001622fb5e363b421")

	// EmptyUncleHash is the known hash of the empty uncle set.
	EmptyUncleHash = rlpHash([]*Header(nil)) // 1dcc4de8dec75d7aab85b567b6ccd41ad312451b948a7413f0a142fd40d49347

	// EmptyCodeHash is the known hash of the empty EVM bytecode.
	EmptyCodeHash = crypto.Keccak256Hash(nil) // c5d2460186f7233c927e7db2dcc703c0e500b653ca82273b7bfad8045d85a470

	// EmptyTxsHash is the known hash of the empty transaction set.
	EmptyTxsHash = common.HexToHash("56e81f171bcc55a6ff8345e692c0f86e5b48e01b996cadc001622fb5e363b421")

	// EmptyReceiptsHash is the known hash of the empty receipt set.
	EmptyReceiptsHash = common.HexToHash("56e81f171bcc55a6ff8345e692c0f86e5b48e01b996cadc001622fb5e363b421")

	// EmptyWithdrawalsHash is the known hash of the empty withdrawal set.
	EmptyWithdrawalsHash = common.HexToHash("56e81f171bcc55a6ff8345e692c0f86e5b48e01b996cadc001622fb5e363b421")
)

<<<<<<< HEAD
func GetEmptyRootHash(zkTrie bool) common.Hash {
	if zkTrie {
		return common.Hash{}
	} else {
		return EmptyRootHash
	}
=======
// TrieRootHash returns the hash itself if it's non-empty or the predefined
// emptyHash one instead.
func TrieRootHash(hash common.Hash) common.Hash {
	if hash == (common.Hash{}) {
		log.Error("Zero trie root hash!")
		return EmptyRootHash
	}
	return hash
>>>>>>> 79ce42c3
}<|MERGE_RESOLUTION|>--- conflicted
+++ resolved
@@ -42,14 +42,6 @@
 	EmptyWithdrawalsHash = common.HexToHash("56e81f171bcc55a6ff8345e692c0f86e5b48e01b996cadc001622fb5e363b421")
 )
 
-<<<<<<< HEAD
-func GetEmptyRootHash(zkTrie bool) common.Hash {
-	if zkTrie {
-		return common.Hash{}
-	} else {
-		return EmptyRootHash
-	}
-=======
 // TrieRootHash returns the hash itself if it's non-empty or the predefined
 // emptyHash one instead.
 func TrieRootHash(hash common.Hash) common.Hash {
@@ -58,5 +50,12 @@
 		return EmptyRootHash
 	}
 	return hash
->>>>>>> 79ce42c3
+}
+
+func GetEmptyRootHash(zkTrie bool) common.Hash {
+	if zkTrie {
+		return common.Hash{}
+	} else {
+		return EmptyRootHash
+	}
 }