// Copyright 2023 The go-ethereum Authors
// This file is part of the go-ethereum library.
//
// The go-ethereum library is free software: you can redistribute it and/or modify
// it under the terms of the GNU Lesser General Public License as published by
// the Free Software Foundation, either version 3 of the License, or
// (at your option) any later version.
//
// The go-ethereum library is distributed in the hope that it will be useful,
// but WITHOUT ANY WARRANTY; without even the implied warranty of
// MERCHANTABILITY or FITNESS FOR A PARTICULAR PURPOSE. See the
// GNU Lesser General Public License for more details.
//
// You should have received a copy of the GNU Lesser General Public License
// along with the go-ethereum library. If not, see <http://www.gnu.org/licenses/>.

package types

import (
	"github.com/ethereum/go-ethereum/common"
	"github.com/ethereum/go-ethereum/crypto"
	"github.com/ethereum/go-ethereum/log"
)

var (
<<<<<<< HEAD
	// EmptyRootHash is the known root hash of an empty merkle patricia trie.
=======
	// EmptyRootHash is the known root hash of an empty merkle trie.
>>>>>>> 70103aa6
	EmptyRootHash = common.HexToHash("56e81f171bcc55a6ff8345e692c0f86e5b48e01b996cadc001622fb5e363b421")

	// EmptyUncleHash is the known hash of the empty uncle set.
	EmptyUncleHash = rlpHash([]*Header(nil)) // 1dcc4de8dec75d7aab85b567b6ccd41ad312451b948a7413f0a142fd40d49347

	// EmptyCodeHash is the known hash of the empty EVM bytecode.
	EmptyCodeHash = crypto.Keccak256Hash(nil) // c5d2460186f7233c927e7db2dcc703c0e500b653ca82273b7bfad8045d85a470

	// EmptyTxsHash is the known hash of the empty transaction set.
	EmptyTxsHash = common.HexToHash("56e81f171bcc55a6ff8345e692c0f86e5b48e01b996cadc001622fb5e363b421")

	// EmptyReceiptsHash is the known hash of the empty receipt set.
	EmptyReceiptsHash = common.HexToHash("56e81f171bcc55a6ff8345e692c0f86e5b48e01b996cadc001622fb5e363b421")

	// EmptyWithdrawalsHash is the known hash of the empty withdrawal set.
	EmptyWithdrawalsHash = common.HexToHash("56e81f171bcc55a6ff8345e692c0f86e5b48e01b996cadc001622fb5e363b421")

	// EmptyVerkleHash is the known hash of an empty verkle trie.
	EmptyVerkleHash = common.Hash{}
)

// TrieRootHash returns the hash itself if it's non-empty or the predefined
// emptyHash one instead.
func TrieRootHash(hash common.Hash) common.Hash {
	if hash == (common.Hash{}) {
		log.Error("Zero trie root hash!")
		return EmptyRootHash
	}
	return hash
}

func GetEmptyRootHash(zkTrie bool) common.Hash {
	if zkTrie {
		return common.Hash{}
	} else {
		return EmptyRootHash
	}
}<|MERGE_RESOLUTION|>--- conflicted
+++ resolved
@@ -23,11 +23,7 @@
 )
 
 var (
-<<<<<<< HEAD
-	// EmptyRootHash is the known root hash of an empty merkle patricia trie.
-=======
 	// EmptyRootHash is the known root hash of an empty merkle trie.
->>>>>>> 70103aa6
 	EmptyRootHash = common.HexToHash("56e81f171bcc55a6ff8345e692c0f86e5b48e01b996cadc001622fb5e363b421")
 
 	// EmptyUncleHash is the known hash of the empty uncle set.
