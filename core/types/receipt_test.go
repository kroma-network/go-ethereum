// Copyright 2019 The go-ethereum Authors
// This file is part of the go-ethereum library.
//
// The go-ethereum library is free software: you can redistribute it and/or modify
// it under the terms of the GNU Lesser General Public License as published by
// the Free Software Foundation, either version 3 of the License, or
// (at your option) any later version.
//
// The go-ethereum library is distributed in the hope that it will be useful,
// but WITHOUT ANY WARRANTY; without even the implied warranty of
// MERCHANTABILITY or FITNESS FOR A PARTICULAR PURPOSE. See the
// GNU Lesser General Public License for more details.
//
// You should have received a copy of the GNU Lesser General Public License
// along with the go-ethereum library. If not, see <http://www.gnu.org/licenses/>.

package types

import (
	"bytes"
<<<<<<< HEAD
	"encoding/json"
=======
>>>>>>> e271703f
	"fmt"
	"math"
	"math/big"
	"reflect"
	"testing"

	"github.com/ethereum/go-ethereum/common"
	"github.com/ethereum/go-ethereum/params"
	"github.com/ethereum/go-ethereum/rlp"
<<<<<<< HEAD
	"github.com/kylelemons/godebug/diff"
=======
>>>>>>> e271703f
	"github.com/stretchr/testify/require"
)

var (
	legacyReceipt = &Receipt{
		Status:            ReceiptStatusFailed,
		CumulativeGasUsed: 1,
		Logs: []*Log{
			{
				Address: common.BytesToAddress([]byte{0x11}),
				Topics:  []common.Hash{common.HexToHash("dead"), common.HexToHash("beef")},
				Data:    []byte{0x01, 0x00, 0xff},
			},
			{
				Address: common.BytesToAddress([]byte{0x01, 0x11}),
				Topics:  []common.Hash{common.HexToHash("dead"), common.HexToHash("beef")},
				Data:    []byte{0x01, 0x00, 0xff},
			},
		},
	}
	accessListReceipt = &Receipt{
		Status:            ReceiptStatusFailed,
		CumulativeGasUsed: 1,
		Logs: []*Log{
			{
				Address: common.BytesToAddress([]byte{0x11}),
				Topics:  []common.Hash{common.HexToHash("dead"), common.HexToHash("beef")},
				Data:    []byte{0x01, 0x00, 0xff},
			},
			{
				Address: common.BytesToAddress([]byte{0x01, 0x11}),
				Topics:  []common.Hash{common.HexToHash("dead"), common.HexToHash("beef")},
				Data:    []byte{0x01, 0x00, 0xff},
			},
		},
		Type: AccessListTxType,
	}
	eip1559Receipt = &Receipt{
		Status:            ReceiptStatusFailed,
		CumulativeGasUsed: 1,
		Logs: []*Log{
			{
				Address: common.BytesToAddress([]byte{0x11}),
				Topics:  []common.Hash{common.HexToHash("dead"), common.HexToHash("beef")},
				Data:    []byte{0x01, 0x00, 0xff},
			},
			{
				Address: common.BytesToAddress([]byte{0x01, 0x11}),
				Topics:  []common.Hash{common.HexToHash("dead"), common.HexToHash("beef")},
				Data:    []byte{0x01, 0x00, 0xff},
			},
		},
		Type: DynamicFeeTxType,
	}
	depositReceiptNoNonce = &Receipt{
		Status:            ReceiptStatusFailed,
		CumulativeGasUsed: 1,
		Logs: []*Log{
			{
				Address: common.BytesToAddress([]byte{0x11}),
				Topics:  []common.Hash{common.HexToHash("dead"), common.HexToHash("beef")},
				Data:    []byte{0x01, 0x00, 0xff},
			},
			{
				Address: common.BytesToAddress([]byte{0x01, 0x11}),
				Topics:  []common.Hash{common.HexToHash("dead"), common.HexToHash("beef")},
				Data:    []byte{0x01, 0x00, 0xff},
			},
		},
		Type: DepositTxType,
	}
	nonce                   = uint64(1234)
	depositReceiptWithNonce = &Receipt{
		Status:            ReceiptStatusFailed,
		CumulativeGasUsed: 1,
		DepositNonce:      &nonce,
		Logs: []*Log{
			{
				Address: common.BytesToAddress([]byte{0x11}),
				Topics:  []common.Hash{common.HexToHash("dead"), common.HexToHash("beef")},
				Data:    []byte{0x01, 0x00, 0xff},
			},
			{
				Address: common.BytesToAddress([]byte{0x01, 0x11}),
				Topics:  []common.Hash{common.HexToHash("dead"), common.HexToHash("beef")},
				Data:    []byte{0x01, 0x00, 0xff},
			},
		},
		Type: DepositTxType,
	}
)

func TestDecodeEmptyTypedReceipt(t *testing.T) {
	input := []byte{0x80}
	var r Receipt
	err := rlp.DecodeBytes(input, &r)
	if err != errShortTypedReceipt {
		t.Fatal("wrong error:", err)
	}
}

// Tests that receipt data can be correctly derived from the contextual infos
func TestDeriveFields(t *testing.T) {
	// Create a few transactions to have receipts for
	to2 := common.HexToAddress("0x2")
	to3 := common.HexToAddress("0x3")
	to4 := common.HexToAddress("0x4")
	to5 := common.HexToAddress("0x5")
	txs := Transactions{
		NewTx(&LegacyTx{
			Nonce:    1,
			Value:    big.NewInt(1),
			Gas:      1,
			GasPrice: big.NewInt(11),
		}),
		NewTx(&LegacyTx{
			To:       &to2,
			Nonce:    2,
			Value:    big.NewInt(2),
			Gas:      2,
			GasPrice: big.NewInt(22),
		}),
		NewTx(&AccessListTx{
			To:       &to3,
			Nonce:    3,
			Value:    big.NewInt(3),
			Gas:      3,
			GasPrice: big.NewInt(33),
		}),
		// EIP-1559 transactions.
		NewTx(&DynamicFeeTx{
			To:        &to4,
			Nonce:     4,
			Value:     big.NewInt(4),
			Gas:       4,
			GasTipCap: big.NewInt(44),
			GasFeeCap: big.NewInt(1045),
		}),
		NewTx(&DynamicFeeTx{
			To:        &to5,
			Nonce:     5,
			Value:     big.NewInt(5),
			Gas:       5,
			GasTipCap: big.NewInt(56),
			GasFeeCap: big.NewInt(1055),
		}),
		NewTx(&DepositTx{
			To:    nil, // contract creation
			Value: big.NewInt(6),
			Gas:   50,
		}),
		NewTx(&DepositTx{
			Value: big.NewInt(3),
			Gas:   4,
		}),
	}
	depNonce := uint64(7)
<<<<<<< HEAD
	blockNumber := big.NewInt(1)
	blockHash := common.BytesToHash([]byte{0x03, 0x14})

=======
>>>>>>> e271703f
	// Create the corresponding receipts
	receipts := Receipts{
		&Receipt{
			Status:            ReceiptStatusFailed,
			CumulativeGasUsed: 1,
			Logs: []*Log{
				{
					Address: common.BytesToAddress([]byte{0x11}),
					// derived fields:
					BlockNumber: blockNumber.Uint64(),
					TxHash:      txs[0].Hash(),
					TxIndex:     0,
					BlockHash:   blockHash,
					Index:       0,
				},
				{
					Address: common.BytesToAddress([]byte{0x01, 0x11}),
					// derived fields:
					BlockNumber: blockNumber.Uint64(),
					TxHash:      txs[0].Hash(),
					TxIndex:     0,
					BlockHash:   blockHash,
					Index:       1,
				},
			},
			// derived fields:
			TxHash:            txs[0].Hash(),
			ContractAddress:   common.HexToAddress("0x5a443704dd4b594b382c22a083e2bd3090a6fef3"),
			GasUsed:           1,
			EffectiveGasPrice: big.NewInt(11),
			BlockHash:         blockHash,
			BlockNumber:       blockNumber,
			TransactionIndex:  0,
		},
		&Receipt{
			PostState:         common.Hash{2}.Bytes(),
			CumulativeGasUsed: 3,
			Logs: []*Log{
				{
					Address: common.BytesToAddress([]byte{0x22}),
					// derived fields:
					BlockNumber: blockNumber.Uint64(),
					TxHash:      txs[1].Hash(),
					TxIndex:     1,
					BlockHash:   blockHash,
					Index:       2,
				},
				{
					Address: common.BytesToAddress([]byte{0x02, 0x22}),
					// derived fields:
					BlockNumber: blockNumber.Uint64(),
					TxHash:      txs[1].Hash(),
					TxIndex:     1,
					BlockHash:   blockHash,
					Index:       3,
				},
			},
			// derived fields:
			TxHash:            txs[1].Hash(),
			GasUsed:           2,
			EffectiveGasPrice: big.NewInt(22),
			BlockHash:         blockHash,
			BlockNumber:       blockNumber,
			TransactionIndex:  1,
		},
		&Receipt{
			Type:              AccessListTxType,
			PostState:         common.Hash{3}.Bytes(),
			CumulativeGasUsed: 6,
			Logs:              []*Log{},
			// derived fields:
			TxHash:            txs[2].Hash(),
			GasUsed:           3,
			EffectiveGasPrice: big.NewInt(33),
			BlockHash:         blockHash,
			BlockNumber:       blockNumber,
			TransactionIndex:  2,
		},
		&Receipt{
			Type:              DynamicFeeTxType,
			PostState:         common.Hash{4}.Bytes(),
			CumulativeGasUsed: 10,
			Logs:              []*Log{},
			// derived fields:
			TxHash:            txs[3].Hash(),
			GasUsed:           4,
			EffectiveGasPrice: big.NewInt(1044),
			BlockHash:         blockHash,
			BlockNumber:       blockNumber,
			TransactionIndex:  3,
		},
		&Receipt{
			Type:              DynamicFeeTxType,
			PostState:         common.Hash{5}.Bytes(),
			CumulativeGasUsed: 15,
			Logs:              []*Log{},
			// derived fields:
			TxHash:            txs[4].Hash(),
			GasUsed:           5,
			EffectiveGasPrice: big.NewInt(1055),
			BlockHash:         blockHash,
			BlockNumber:       blockNumber,
			TransactionIndex:  4,
		},
		&Receipt{
			Type:              DepositTxType,
			PostState:         common.Hash{5}.Bytes(),
			CumulativeGasUsed: 50 + 15,
			Logs: []*Log{
				{
					Address: common.BytesToAddress([]byte{0x33}),
					// derived fields:
					BlockNumber: blockNumber.Uint64(),
					TxHash:      txs[5].Hash(),
					TxIndex:     5,
					BlockHash:   blockHash,
					Index:       4,
				},
				{
					Address: common.BytesToAddress([]byte{0x03, 0x33}),
					// derived fields:
					BlockNumber: blockNumber.Uint64(),
					TxHash:      txs[5].Hash(),
					TxIndex:     5,
					BlockHash:   blockHash,
					Index:       5,
				},
			},
			TxHash:            txs[5].Hash(),
			ContractAddress:   common.HexToAddress("0x3bb898b4bbe24f68a4e9be46cfe72d1787fd74f4"),
			GasUsed:           50,
			EffectiveGasPrice: big.NewInt(0),
			BlockHash:         blockHash,
			BlockNumber:       blockNumber,
			TransactionIndex:  5,
			DepositNonce:      &depNonce,
		},
		&Receipt{
			Type:              DepositTxType,
			PostState:         common.Hash{3}.Bytes(),
			CumulativeGasUsed: 10,
			Logs: []*Log{
				{Address: common.BytesToAddress([]byte{0x33})},
				{Address: common.BytesToAddress([]byte{0x03, 0x33})},
			},
			TxHash:          txs[3].Hash(),
			ContractAddress: common.BytesToAddress([]byte{0x03, 0x33, 0x33}),
			GasUsed:         4,
			DepositNonce:    &depNonce,
		},
	}
	nonces := []uint64{
		txs[0].Nonce(),
		txs[1].Nonce(),
		txs[2].Nonce(),
		*receipts[3].DepositNonce, // Deposit tx should use deposit nonce
	}

	// Re-derive receipts.
	basefee := big.NewInt(1000)
	derivedReceipts := clearComputedFieldsOnReceipts(receipts)
	err := Receipts(derivedReceipts).DeriveFields(params.TestChainConfig, blockHash, blockNumber.Uint64(), 0, basefee, txs)
	if err != nil {
		t.Fatalf("DeriveFields(...) = %v, want <nil>", err)
	}

<<<<<<< HEAD
	// Check diff of receipts against derivedReceipts.
	r1, err := json.MarshalIndent(receipts, "", "  ")
	if err != nil {
		t.Fatal("error marshaling input receipts:", err)
	}
	r2, err := json.MarshalIndent(derivedReceipts, "", "  ")
	if err != nil {
		t.Fatal("error marshaling derived receipts:", err)
	}
	d := diff.Diff(string(r1), string(r2))
	if d != "" {
		t.Fatal("receipts differ:", d)
=======
	logIndex := uint(0)
	for i := range receipts {
		if receipts[i].Type != txs[i].Type() {
			t.Errorf("receipts[%d].Type = %d, want %d", i, receipts[i].Type, txs[i].Type())
		}
		if receipts[i].TxHash != txs[i].Hash() {
			t.Errorf("receipts[%d].TxHash = %s, want %s", i, receipts[i].TxHash.String(), txs[i].Hash().String())
		}
		if receipts[i].BlockHash != hash {
			t.Errorf("receipts[%d].BlockHash = %s, want %s", i, receipts[i].BlockHash.String(), hash.String())
		}
		if receipts[i].BlockNumber.Cmp(number) != 0 {
			t.Errorf("receipts[%c].BlockNumber = %s, want %s", i, receipts[i].BlockNumber.String(), number.String())
		}
		if receipts[i].TransactionIndex != uint(i) {
			t.Errorf("receipts[%d].TransactionIndex = %d, want %d", i, receipts[i].TransactionIndex, i)
		}
		if receipts[i].GasUsed != txs[i].Gas() {
			t.Errorf("receipts[%d].GasUsed = %d, want %d", i, receipts[i].GasUsed, txs[i].Gas())
		}
		if txs[i].To() != nil && receipts[i].ContractAddress != (common.Address{}) {
			t.Errorf("receipts[%d].ContractAddress = %s, want %s", i, receipts[i].ContractAddress.String(), (common.Address{}).String())
		}
		from, _ := Sender(signer, txs[i])
		contractAddress := crypto.CreateAddress(from, nonces[i])
		if txs[i].To() == nil && receipts[i].ContractAddress != contractAddress {
			t.Errorf("receipts[%d].ContractAddress = %s, want %s", i, receipts[i].ContractAddress.String(), contractAddress.String())
		}
		for j := range receipts[i].Logs {
			if receipts[i].Logs[j].BlockNumber != number.Uint64() {
				t.Errorf("receipts[%d].Logs[%d].BlockNumber = %d, want %d", i, j, receipts[i].Logs[j].BlockNumber, number.Uint64())
			}
			if receipts[i].Logs[j].BlockHash != hash {
				t.Errorf("receipts[%d].Logs[%d].BlockHash = %s, want %s", i, j, receipts[i].Logs[j].BlockHash.String(), hash.String())
			}
			if receipts[i].Logs[j].TxHash != txs[i].Hash() {
				t.Errorf("receipts[%d].Logs[%d].TxHash = %s, want %s", i, j, receipts[i].Logs[j].TxHash.String(), txs[i].Hash().String())
			}
			if receipts[i].Logs[j].TxIndex != uint(i) {
				t.Errorf("receipts[%d].Logs[%d].TransactionIndex = %d, want %d", i, j, receipts[i].Logs[j].TxIndex, i)
			}
			if receipts[i].Logs[j].Index != logIndex {
				t.Errorf("receipts[%d].Logs[%d].Index = %d, want %d", i, j, receipts[i].Logs[j].Index, logIndex)
			}
			logIndex++
		}
>>>>>>> e271703f
	}
}

// TestTypedReceiptEncodingDecoding reproduces a flaw that existed in the receipt
// rlp decoder, which failed due to a shadowing error.
func TestTypedReceiptEncodingDecoding(t *testing.T) {
	var payload = common.FromHex("f9043eb9010c01f90108018262d4b9010000000000000000000000000000000000000000000000000000000000000000000000000000000000000000000000000000000000000000000000000000000000000000000000000000000000000000000000000000000000000000000000000000000000000000000000000000000000000000000000000000000000000000000000000000000000000000000000000000000000000000000000000000000000000000000000000000000000000000000000000000000000000000000000000000000000000000000000000000000000000000000000000000000000000000000000000000000000000000000000000000000000000000000000000000000000c0b9010c01f901080182cd14b9010000000000000000000000000000000000000000000000000000000000000000000000000000000000000000000000000000000000000000000000000000000000000000000000000000000000000000000000000000000000000000000000000000000000000000000000000000000000000000000000000000000000000000000000000000000000000000000000000000000000000000000000000000000000000000000000000000000000000000000000000000000000000000000000000000000000000000000000000000000000000000000000000000000000000000000000000000000000000000000000000000000000000000000000000000000000c0b9010d01f901090183013754b9010000000000000000000000000000000000000000000000000000000000000000000000000000000000000000000000000000000000000000000000000000000000000000000000000000000000000000000000000000000000000000000000000000000000000000000000000000000000000000000000000000000000000000000000000000000000000000000000000000000000000000000000000000000000000000000000000000000000000000000000000000000000000000000000000000000000000000000000000000000000000000000000000000000000000000000000000000000000000000000000000000000000000000000000000000000000c0b9010d01f90109018301a194b9010000000000000000000000000000000000000000000000000000000000000000000000000000000000000000000000000000000000000000000000000000000000000000000000000000000000000000000000000000000000000000000000000000000000000000000000000000000000000000000000000000000000000000000000000000000000000000000000000000000000000000000000000000000000000000000000000000000000000000000000000000000000000000000000000000000000000000000000000000000000000000000000000000000000000000000000000000000000000000000000000000000000000000000000000000000000c0")
	check := func(bundle []*Receipt) {
		t.Helper()
		for i, receipt := range bundle {
			if got, want := receipt.Type, uint8(1); got != want {
				t.Fatalf("bundle %d: got %x, want %x", i, got, want)
			}
		}
	}
	{
		var bundle []*Receipt
		rlp.DecodeBytes(payload, &bundle)
		check(bundle)
	}
	{
		var bundle []*Receipt
		r := bytes.NewReader(payload)
		s := rlp.NewStream(r, uint64(len(payload)))
		if err := s.Decode(&bundle); err != nil {
			t.Fatal(err)
		}
		check(bundle)
	}
}

func TestReceiptMarshalBinary(t *testing.T) {
	// Legacy Receipt
	legacyReceipt.Bloom = CreateBloom(Receipts{legacyReceipt})
	have, err := legacyReceipt.MarshalBinary()
	if err != nil {
		t.Fatalf("marshal binary error: %v", err)
	}
	legacyReceipts := Receipts{legacyReceipt}
	buf := new(bytes.Buffer)
	legacyReceipts.EncodeIndex(0, buf)
	haveEncodeIndex := buf.Bytes()
	if !bytes.Equal(have, haveEncodeIndex) {
		t.Errorf("BinaryMarshal and EncodeIndex mismatch, got %x want %x", have, haveEncodeIndex)
	}
	buf.Reset()
	if err := legacyReceipt.EncodeRLP(buf); err != nil {
		t.Fatalf("encode rlp error: %v", err)
	}
	haveRLPEncode := buf.Bytes()
	if !bytes.Equal(have, haveRLPEncode) {
		t.Errorf("BinaryMarshal and EncodeRLP mismatch for legacy tx, got %x want %x", have, haveRLPEncode)
	}
	legacyWant := common.FromHex("f901c58001b9010000000000000010000000000000000000000000000000000000000000000000000000000000000000000000000000000000000000000000000000000000000000000000500000000000000000000000000000000000014000000000000000000000000000000000000000000000000000000000000000000000000000010000080000000000000000000004000000000000000000000000000040000000000000000000000000000800000000000000000000000000000000000000000000000000000400000000000000000000000000000000000000000000000000000000000010000000000000000000000000000000000000000000000000000000000000f8bef85d940000000000000000000000000000000000000011f842a0000000000000000000000000000000000000000000000000000000000000deada0000000000000000000000000000000000000000000000000000000000000beef830100fff85d940000000000000000000000000000000000000111f842a0000000000000000000000000000000000000000000000000000000000000deada0000000000000000000000000000000000000000000000000000000000000beef830100ff")
	if !bytes.Equal(have, legacyWant) {
		t.Errorf("encoded RLP mismatch, got %x want %x", have, legacyWant)
	}

	// 2930 Receipt
	buf.Reset()
	accessListReceipt.Bloom = CreateBloom(Receipts{accessListReceipt})
	have, err = accessListReceipt.MarshalBinary()
	if err != nil {
		t.Fatalf("marshal binary error: %v", err)
	}
	accessListReceipts := Receipts{accessListReceipt}
	accessListReceipts.EncodeIndex(0, buf)
	haveEncodeIndex = buf.Bytes()
	if !bytes.Equal(have, haveEncodeIndex) {
		t.Errorf("BinaryMarshal and EncodeIndex mismatch, got %x want %x", have, haveEncodeIndex)
	}
	accessListWant := common.FromHex("01f901c58001b9010000000000000010000000000000000000000000000000000000000000000000000000000000000000000000000000000000000000000000000000000000000000000000500000000000000000000000000000000000014000000000000000000000000000000000000000000000000000000000000000000000000000010000080000000000000000000004000000000000000000000000000040000000000000000000000000000800000000000000000000000000000000000000000000000000000400000000000000000000000000000000000000000000000000000000000010000000000000000000000000000000000000000000000000000000000000f8bef85d940000000000000000000000000000000000000011f842a0000000000000000000000000000000000000000000000000000000000000deada0000000000000000000000000000000000000000000000000000000000000beef830100fff85d940000000000000000000000000000000000000111f842a0000000000000000000000000000000000000000000000000000000000000deada0000000000000000000000000000000000000000000000000000000000000beef830100ff")
	if !bytes.Equal(have, accessListWant) {
		t.Errorf("encoded RLP mismatch, got %x want %x", have, accessListWant)
	}

	// 1559 Receipt
	buf.Reset()
	eip1559Receipt.Bloom = CreateBloom(Receipts{eip1559Receipt})
	have, err = eip1559Receipt.MarshalBinary()
	if err != nil {
		t.Fatalf("marshal binary error: %v", err)
	}
	eip1559Receipts := Receipts{eip1559Receipt}
	eip1559Receipts.EncodeIndex(0, buf)
	haveEncodeIndex = buf.Bytes()
	if !bytes.Equal(have, haveEncodeIndex) {
		t.Errorf("BinaryMarshal and EncodeIndex mismatch, got %x want %x", have, haveEncodeIndex)
	}
	eip1559Want := common.FromHex("02f901c58001b9010000000000000010000000000000000000000000000000000000000000000000000000000000000000000000000000000000000000000000000000000000000000000000500000000000000000000000000000000000014000000000000000000000000000000000000000000000000000000000000000000000000000010000080000000000000000000004000000000000000000000000000040000000000000000000000000000800000000000000000000000000000000000000000000000000000400000000000000000000000000000000000000000000000000000000000010000000000000000000000000000000000000000000000000000000000000f8bef85d940000000000000000000000000000000000000011f842a0000000000000000000000000000000000000000000000000000000000000deada0000000000000000000000000000000000000000000000000000000000000beef830100fff85d940000000000000000000000000000000000000111f842a0000000000000000000000000000000000000000000000000000000000000deada0000000000000000000000000000000000000000000000000000000000000beef830100ff")
	if !bytes.Equal(have, eip1559Want) {
		t.Errorf("encoded RLP mismatch, got %x want %x", have, eip1559Want)
	}
}

func TestReceiptUnmarshalBinary(t *testing.T) {
	// Legacy Receipt
	legacyBinary := common.FromHex("f901c58001b9010000000000000010000000000000000000000000000000000000000000000000000000000000000000000000000000000000000000000000000000000000000000000000500000000000000000000000000000000000014000000000000000000000000000000000000000000000000000000000000000000000000000010000080000000000000000000004000000000000000000000000000040000000000000000000000000000800000000000000000000000000000000000000000000000000000400000000000000000000000000000000000000000000000000000000000010000000000000000000000000000000000000000000000000000000000000f8bef85d940000000000000000000000000000000000000011f842a0000000000000000000000000000000000000000000000000000000000000deada0000000000000000000000000000000000000000000000000000000000000beef830100fff85d940000000000000000000000000000000000000111f842a0000000000000000000000000000000000000000000000000000000000000deada0000000000000000000000000000000000000000000000000000000000000beef830100ff")
	gotLegacyReceipt := new(Receipt)
	if err := gotLegacyReceipt.UnmarshalBinary(legacyBinary); err != nil {
		t.Fatalf("unmarshal binary error: %v", err)
	}
	legacyReceipt.Bloom = CreateBloom(Receipts{legacyReceipt})
	if !reflect.DeepEqual(gotLegacyReceipt, legacyReceipt) {
		t.Errorf("receipt unmarshalled from binary mismatch, got %v want %v", gotLegacyReceipt, legacyReceipt)
	}

	// 2930 Receipt
	accessListBinary := common.FromHex("01f901c58001b9010000000000000010000000000000000000000000000000000000000000000000000000000000000000000000000000000000000000000000000000000000000000000000500000000000000000000000000000000000014000000000000000000000000000000000000000000000000000000000000000000000000000010000080000000000000000000004000000000000000000000000000040000000000000000000000000000800000000000000000000000000000000000000000000000000000400000000000000000000000000000000000000000000000000000000000010000000000000000000000000000000000000000000000000000000000000f8bef85d940000000000000000000000000000000000000011f842a0000000000000000000000000000000000000000000000000000000000000deada0000000000000000000000000000000000000000000000000000000000000beef830100fff85d940000000000000000000000000000000000000111f842a0000000000000000000000000000000000000000000000000000000000000deada0000000000000000000000000000000000000000000000000000000000000beef830100ff")
	gotAccessListReceipt := new(Receipt)
	if err := gotAccessListReceipt.UnmarshalBinary(accessListBinary); err != nil {
		t.Fatalf("unmarshal binary error: %v", err)
	}
	accessListReceipt.Bloom = CreateBloom(Receipts{accessListReceipt})
	if !reflect.DeepEqual(gotAccessListReceipt, accessListReceipt) {
		t.Errorf("receipt unmarshalled from binary mismatch, got %v want %v", gotAccessListReceipt, accessListReceipt)
	}

	// 1559 Receipt
	eip1559RctBinary := common.FromHex("02f901c58001b9010000000000000010000000000000000000000000000000000000000000000000000000000000000000000000000000000000000000000000000000000000000000000000500000000000000000000000000000000000014000000000000000000000000000000000000000000000000000000000000000000000000000010000080000000000000000000004000000000000000000000000000040000000000000000000000000000800000000000000000000000000000000000000000000000000000400000000000000000000000000000000000000000000000000000000000010000000000000000000000000000000000000000000000000000000000000f8bef85d940000000000000000000000000000000000000011f842a0000000000000000000000000000000000000000000000000000000000000deada0000000000000000000000000000000000000000000000000000000000000beef830100fff85d940000000000000000000000000000000000000111f842a0000000000000000000000000000000000000000000000000000000000000deada0000000000000000000000000000000000000000000000000000000000000beef830100ff")
	got1559Receipt := new(Receipt)
	if err := got1559Receipt.UnmarshalBinary(eip1559RctBinary); err != nil {
		t.Fatalf("unmarshal binary error: %v", err)
	}
	eip1559Receipt.Bloom = CreateBloom(Receipts{eip1559Receipt})
	if !reflect.DeepEqual(got1559Receipt, eip1559Receipt) {
		t.Errorf("receipt unmarshalled from binary mismatch, got %v want %v", got1559Receipt, eip1559Receipt)
	}
}

<<<<<<< HEAD
func TestBedrockDepositReceiptUnchanged(t *testing.T) {
=======
func TestDepositReceiptUnchanged(t *testing.T) {
>>>>>>> e271703f
	expectedRlp := common.FromHex("7EF90156A003000000000000000000000000000000000000000000000000000000000000000AB9010000000000000000000000000000000000000000000000000000000000000000000000000000000000000000000000000000000000000000000000000000000000000000000000000000000000000000000000000000000000000000000000000000000000000000000000000000000000000000000000000000000000000000000000000000000000000000000000000000000000000000000000000000000000000000000000000000000000000000000000000000000000000000000000000000000000000000000000000000000000000000000000000000000000000000000000000000000000000000000000000000000000000000000000000000000000F0D7940000000000000000000000000000000000000033C001D7940000000000000000000000000000000000000333C002")
	// Deposit receipt with no nonce
	receipt := &Receipt{
		Type:              DepositTxType,
		PostState:         common.Hash{3}.Bytes(),
		CumulativeGasUsed: 10,
		Logs: []*Log{
			{Address: common.BytesToAddress([]byte{0x33}), Data: []byte{1}, Topics: []common.Hash{}},
			{Address: common.BytesToAddress([]byte{0x03, 0x33}), Data: []byte{2}, Topics: []common.Hash{}},
		},
		TxHash:          common.Hash{},
		ContractAddress: common.BytesToAddress([]byte{0x03, 0x33, 0x33}),
		GasUsed:         4,
<<<<<<< HEAD
=======
	}

	rlp, err := receipt.MarshalBinary()
	require.NoError(t, err)
	require.Equal(t, expectedRlp, rlp)

	// Consensus values should be unchanged after reparsing
	parsed := new(Receipt)
	err = parsed.UnmarshalBinary(rlp)
	require.NoError(t, err)
	require.Equal(t, receipt.Status, parsed.Status)
	require.Equal(t, receipt.CumulativeGasUsed, parsed.CumulativeGasUsed)
	require.Equal(t, receipt.Bloom, parsed.Bloom)
	require.EqualValues(t, receipt.Logs, parsed.Logs)
	// And still shouldn't have a nonce
	require.Nil(t, parsed.DepositNonce)
}

func clearComputedFieldsOnReceipts(t *testing.T, receipts Receipts) {
	t.Helper()

	for _, receipt := range receipts {
		clearComputedFieldsOnReceipt(t, receipt)
>>>>>>> e271703f
	}

	rlp, err := receipt.MarshalBinary()
	require.NoError(t, err)
	require.Equal(t, expectedRlp, rlp)

	// Consensus values should be unchanged after reparsing
	parsed := new(Receipt)
	err = parsed.UnmarshalBinary(rlp)
	require.NoError(t, err)
	require.Equal(t, receipt.Status, parsed.Status)
	require.Equal(t, receipt.CumulativeGasUsed, parsed.CumulativeGasUsed)
	require.Equal(t, receipt.Bloom, parsed.Bloom)
	require.EqualValues(t, receipt.Logs, parsed.Logs)
	// And still shouldn't have a nonce
	require.Nil(t, parsed.DepositNonce)
}

func clearComputedFieldsOnReceipts(receipts []*Receipt) []*Receipt {
	r := make([]*Receipt, len(receipts))
	for i, receipt := range receipts {
		r[i] = clearComputedFieldsOnReceipt(receipt)
	}
	return r
}

func clearComputedFieldsOnReceipt(receipt *Receipt) *Receipt {
	cpy := *receipt
	cpy.TxHash = common.Hash{0xff, 0xff, 0x11}
	cpy.BlockHash = common.Hash{0xff, 0xff, 0x22}
	cpy.BlockNumber = big.NewInt(math.MaxUint32)
	cpy.TransactionIndex = math.MaxUint32
	cpy.ContractAddress = common.Address{0xff, 0xff, 0x33}
	cpy.GasUsed = 0xffffffff
	cpy.Logs = clearComputedFieldsOnLogs(receipt.Logs)
	return &cpy
}

func clearComputedFieldsOnLogs(logs []*Log) []*Log {
	l := make([]*Log, len(logs))
	for i, log := range logs {
		cpy := *log
		cpy.BlockNumber = math.MaxUint32
		cpy.BlockHash = common.Hash{}
		cpy.TxHash = common.Hash{}
		cpy.TxIndex = math.MaxUint32
		cpy.Index = math.MaxUint32
		l[i] = &cpy
	}
	return l
}

func TestRoundTripReceipt(t *testing.T) {
	tests := []struct {
		name string
		rcpt *Receipt
	}{
		{name: "Legacy", rcpt: legacyReceipt},
		{name: "AccessList", rcpt: accessListReceipt},
		{name: "EIP1559", rcpt: eip1559Receipt},
		{name: "DepositNoNonce", rcpt: depositReceiptNoNonce},
		{name: "DepositWithNonce", rcpt: depositReceiptWithNonce},
	}
	for _, test := range tests {
		t.Run(test.name, func(t *testing.T) {
			data, err := test.rcpt.MarshalBinary()
			require.NoError(t, err)

			d := &Receipt{}
			err = d.UnmarshalBinary(data)
			require.NoError(t, err)
			require.Equal(t, test.rcpt, d)
		})

		t.Run(fmt.Sprintf("%sRejectExtraData", test.name), func(t *testing.T) {
			data, err := test.rcpt.MarshalBinary()
			require.NoError(t, err)
			data = append(data, 1, 2, 3, 4)
			d := &Receipt{}
			err = d.UnmarshalBinary(data)
			require.Error(t, err)
		})
	}
}

func TestRoundTripReceiptForStorage(t *testing.T) {
	tests := []struct {
		name string
		rcpt *Receipt
	}{
		{name: "Legacy", rcpt: legacyReceipt},
		{name: "AccessList", rcpt: accessListReceipt},
		{name: "EIP1559", rcpt: eip1559Receipt},
		{name: "DepositNoNonce", rcpt: depositReceiptNoNonce},
		{name: "DepositWithNonce", rcpt: depositReceiptWithNonce},
	}
	for _, test := range tests {
		t.Run(test.name, func(t *testing.T) {
			data, err := rlp.EncodeToBytes((*ReceiptForStorage)(test.rcpt))
			require.NoError(t, err)

<<<<<<< HEAD
=======
	log.BlockNumber = math.MaxUint32
	log.BlockHash = common.Hash{}
	log.TxHash = common.Hash{}
	log.TxIndex = math.MaxUint32
	log.Index = math.MaxUint32
}

func TestRoundTripReceipt(t *testing.T) {
	tests := []struct {
		name string
		rcpt *Receipt
	}{
		{name: "Legacy", rcpt: legacyReceipt},
		{name: "AccessList", rcpt: accessListReceipt},
		{name: "EIP1559", rcpt: eip1559Receipt},
		{name: "DepositNoNonce", rcpt: depositReceiptNoNonce},
		{name: "DepositWithNonce", rcpt: depositReceiptWithNonce},
	}
	for _, test := range tests {
		t.Run(test.name, func(t *testing.T) {
			data, err := test.rcpt.MarshalBinary()
			require.NoError(t, err)

			d := &Receipt{}
			err = d.UnmarshalBinary(data)
			require.NoError(t, err)
			require.Equal(t, test.rcpt, d)
		})

		t.Run(fmt.Sprintf("%sRejectExtraData", test.name), func(t *testing.T) {
			data, err := test.rcpt.MarshalBinary()
			require.NoError(t, err)
			data = append(data, 1, 2, 3, 4)
			d := &Receipt{}
			err = d.UnmarshalBinary(data)
			require.Error(t, err)
		})
	}
}

func TestRoundTripReceiptForStorage(t *testing.T) {
	tests := []struct {
		name string
		rcpt *Receipt
	}{
		{name: "Legacy", rcpt: legacyReceipt},
		{name: "AccessList", rcpt: accessListReceipt},
		{name: "EIP1559", rcpt: eip1559Receipt},
		{name: "DepositNoNonce", rcpt: depositReceiptNoNonce},
		{name: "DepositWithNonce", rcpt: depositReceiptWithNonce},
	}
	for _, test := range tests {
		t.Run(test.name, func(t *testing.T) {
			data, err := rlp.EncodeToBytes((*ReceiptForStorage)(test.rcpt))
			require.NoError(t, err)

>>>>>>> e271703f
			d := &ReceiptForStorage{}
			err = rlp.DecodeBytes(data, d)
			require.NoError(t, err)
			// Only check the stored fields - the others are derived later
			require.Equal(t, test.rcpt.Status, d.Status)
			require.Equal(t, test.rcpt.CumulativeGasUsed, d.CumulativeGasUsed)
			require.Equal(t, test.rcpt.Logs, d.Logs)
			require.Equal(t, test.rcpt.DepositNonce, d.DepositNonce)
		})
	}
}<|MERGE_RESOLUTION|>--- conflicted
+++ resolved
@@ -18,24 +18,19 @@
 
 import (
 	"bytes"
-<<<<<<< HEAD
 	"encoding/json"
-=======
->>>>>>> e271703f
 	"fmt"
 	"math"
 	"math/big"
 	"reflect"
 	"testing"
 
+	"github.com/kylelemons/godebug/diff"
+	"github.com/stretchr/testify/require"
+
 	"github.com/ethereum/go-ethereum/common"
 	"github.com/ethereum/go-ethereum/params"
 	"github.com/ethereum/go-ethereum/rlp"
-<<<<<<< HEAD
-	"github.com/kylelemons/godebug/diff"
-=======
->>>>>>> e271703f
-	"github.com/stretchr/testify/require"
 )
 
 var (
@@ -186,18 +181,11 @@
 			Value: big.NewInt(6),
 			Gas:   50,
 		}),
-		NewTx(&DepositTx{
-			Value: big.NewInt(3),
-			Gas:   4,
-		}),
 	}
 	depNonce := uint64(7)
-<<<<<<< HEAD
 	blockNumber := big.NewInt(1)
 	blockHash := common.BytesToHash([]byte{0x03, 0x14})
 
-=======
->>>>>>> e271703f
 	// Create the corresponding receipts
 	receipts := Receipts{
 		&Receipt{
@@ -335,25 +323,6 @@
 			TransactionIndex:  5,
 			DepositNonce:      &depNonce,
 		},
-		&Receipt{
-			Type:              DepositTxType,
-			PostState:         common.Hash{3}.Bytes(),
-			CumulativeGasUsed: 10,
-			Logs: []*Log{
-				{Address: common.BytesToAddress([]byte{0x33})},
-				{Address: common.BytesToAddress([]byte{0x03, 0x33})},
-			},
-			TxHash:          txs[3].Hash(),
-			ContractAddress: common.BytesToAddress([]byte{0x03, 0x33, 0x33}),
-			GasUsed:         4,
-			DepositNonce:    &depNonce,
-		},
-	}
-	nonces := []uint64{
-		txs[0].Nonce(),
-		txs[1].Nonce(),
-		txs[2].Nonce(),
-		*receipts[3].DepositNonce, // Deposit tx should use deposit nonce
 	}
 
 	// Re-derive receipts.
@@ -364,7 +333,6 @@
 		t.Fatalf("DeriveFields(...) = %v, want <nil>", err)
 	}
 
-<<<<<<< HEAD
 	// Check diff of receipts against derivedReceipts.
 	r1, err := json.MarshalIndent(receipts, "", "  ")
 	if err != nil {
@@ -377,54 +345,6 @@
 	d := diff.Diff(string(r1), string(r2))
 	if d != "" {
 		t.Fatal("receipts differ:", d)
-=======
-	logIndex := uint(0)
-	for i := range receipts {
-		if receipts[i].Type != txs[i].Type() {
-			t.Errorf("receipts[%d].Type = %d, want %d", i, receipts[i].Type, txs[i].Type())
-		}
-		if receipts[i].TxHash != txs[i].Hash() {
-			t.Errorf("receipts[%d].TxHash = %s, want %s", i, receipts[i].TxHash.String(), txs[i].Hash().String())
-		}
-		if receipts[i].BlockHash != hash {
-			t.Errorf("receipts[%d].BlockHash = %s, want %s", i, receipts[i].BlockHash.String(), hash.String())
-		}
-		if receipts[i].BlockNumber.Cmp(number) != 0 {
-			t.Errorf("receipts[%c].BlockNumber = %s, want %s", i, receipts[i].BlockNumber.String(), number.String())
-		}
-		if receipts[i].TransactionIndex != uint(i) {
-			t.Errorf("receipts[%d].TransactionIndex = %d, want %d", i, receipts[i].TransactionIndex, i)
-		}
-		if receipts[i].GasUsed != txs[i].Gas() {
-			t.Errorf("receipts[%d].GasUsed = %d, want %d", i, receipts[i].GasUsed, txs[i].Gas())
-		}
-		if txs[i].To() != nil && receipts[i].ContractAddress != (common.Address{}) {
-			t.Errorf("receipts[%d].ContractAddress = %s, want %s", i, receipts[i].ContractAddress.String(), (common.Address{}).String())
-		}
-		from, _ := Sender(signer, txs[i])
-		contractAddress := crypto.CreateAddress(from, nonces[i])
-		if txs[i].To() == nil && receipts[i].ContractAddress != contractAddress {
-			t.Errorf("receipts[%d].ContractAddress = %s, want %s", i, receipts[i].ContractAddress.String(), contractAddress.String())
-		}
-		for j := range receipts[i].Logs {
-			if receipts[i].Logs[j].BlockNumber != number.Uint64() {
-				t.Errorf("receipts[%d].Logs[%d].BlockNumber = %d, want %d", i, j, receipts[i].Logs[j].BlockNumber, number.Uint64())
-			}
-			if receipts[i].Logs[j].BlockHash != hash {
-				t.Errorf("receipts[%d].Logs[%d].BlockHash = %s, want %s", i, j, receipts[i].Logs[j].BlockHash.String(), hash.String())
-			}
-			if receipts[i].Logs[j].TxHash != txs[i].Hash() {
-				t.Errorf("receipts[%d].Logs[%d].TxHash = %s, want %s", i, j, receipts[i].Logs[j].TxHash.String(), txs[i].Hash().String())
-			}
-			if receipts[i].Logs[j].TxIndex != uint(i) {
-				t.Errorf("receipts[%d].Logs[%d].TransactionIndex = %d, want %d", i, j, receipts[i].Logs[j].TxIndex, i)
-			}
-			if receipts[i].Logs[j].Index != logIndex {
-				t.Errorf("receipts[%d].Logs[%d].Index = %d, want %d", i, j, receipts[i].Logs[j].Index, logIndex)
-			}
-			logIndex++
-		}
->>>>>>> e271703f
 	}
 }
 
@@ -555,11 +475,7 @@
 	}
 }
 
-<<<<<<< HEAD
-func TestBedrockDepositReceiptUnchanged(t *testing.T) {
-=======
 func TestDepositReceiptUnchanged(t *testing.T) {
->>>>>>> e271703f
 	expectedRlp := common.FromHex("7EF90156A003000000000000000000000000000000000000000000000000000000000000000AB9010000000000000000000000000000000000000000000000000000000000000000000000000000000000000000000000000000000000000000000000000000000000000000000000000000000000000000000000000000000000000000000000000000000000000000000000000000000000000000000000000000000000000000000000000000000000000000000000000000000000000000000000000000000000000000000000000000000000000000000000000000000000000000000000000000000000000000000000000000000000000000000000000000000000000000000000000000000000000000000000000000000000000000000000000000000000F0D7940000000000000000000000000000000000000033C001D7940000000000000000000000000000000000000333C002")
 	// Deposit receipt with no nonce
 	receipt := &Receipt{
@@ -573,8 +489,6 @@
 		TxHash:          common.Hash{},
 		ContractAddress: common.BytesToAddress([]byte{0x03, 0x33, 0x33}),
 		GasUsed:         4,
-<<<<<<< HEAD
-=======
 	}
 
 	rlp, err := receipt.MarshalBinary()
@@ -593,30 +507,6 @@
 	require.Nil(t, parsed.DepositNonce)
 }
 
-func clearComputedFieldsOnReceipts(t *testing.T, receipts Receipts) {
-	t.Helper()
-
-	for _, receipt := range receipts {
-		clearComputedFieldsOnReceipt(t, receipt)
->>>>>>> e271703f
-	}
-
-	rlp, err := receipt.MarshalBinary()
-	require.NoError(t, err)
-	require.Equal(t, expectedRlp, rlp)
-
-	// Consensus values should be unchanged after reparsing
-	parsed := new(Receipt)
-	err = parsed.UnmarshalBinary(rlp)
-	require.NoError(t, err)
-	require.Equal(t, receipt.Status, parsed.Status)
-	require.Equal(t, receipt.CumulativeGasUsed, parsed.CumulativeGasUsed)
-	require.Equal(t, receipt.Bloom, parsed.Bloom)
-	require.EqualValues(t, receipt.Logs, parsed.Logs)
-	// And still shouldn't have a nonce
-	require.Nil(t, parsed.DepositNonce)
-}
-
 func clearComputedFieldsOnReceipts(receipts []*Receipt) []*Receipt {
 	r := make([]*Receipt, len(receipts))
 	for i, receipt := range receipts {
@@ -700,65 +590,6 @@
 			data, err := rlp.EncodeToBytes((*ReceiptForStorage)(test.rcpt))
 			require.NoError(t, err)
 
-<<<<<<< HEAD
-=======
-	log.BlockNumber = math.MaxUint32
-	log.BlockHash = common.Hash{}
-	log.TxHash = common.Hash{}
-	log.TxIndex = math.MaxUint32
-	log.Index = math.MaxUint32
-}
-
-func TestRoundTripReceipt(t *testing.T) {
-	tests := []struct {
-		name string
-		rcpt *Receipt
-	}{
-		{name: "Legacy", rcpt: legacyReceipt},
-		{name: "AccessList", rcpt: accessListReceipt},
-		{name: "EIP1559", rcpt: eip1559Receipt},
-		{name: "DepositNoNonce", rcpt: depositReceiptNoNonce},
-		{name: "DepositWithNonce", rcpt: depositReceiptWithNonce},
-	}
-	for _, test := range tests {
-		t.Run(test.name, func(t *testing.T) {
-			data, err := test.rcpt.MarshalBinary()
-			require.NoError(t, err)
-
-			d := &Receipt{}
-			err = d.UnmarshalBinary(data)
-			require.NoError(t, err)
-			require.Equal(t, test.rcpt, d)
-		})
-
-		t.Run(fmt.Sprintf("%sRejectExtraData", test.name), func(t *testing.T) {
-			data, err := test.rcpt.MarshalBinary()
-			require.NoError(t, err)
-			data = append(data, 1, 2, 3, 4)
-			d := &Receipt{}
-			err = d.UnmarshalBinary(data)
-			require.Error(t, err)
-		})
-	}
-}
-
-func TestRoundTripReceiptForStorage(t *testing.T) {
-	tests := []struct {
-		name string
-		rcpt *Receipt
-	}{
-		{name: "Legacy", rcpt: legacyReceipt},
-		{name: "AccessList", rcpt: accessListReceipt},
-		{name: "EIP1559", rcpt: eip1559Receipt},
-		{name: "DepositNoNonce", rcpt: depositReceiptNoNonce},
-		{name: "DepositWithNonce", rcpt: depositReceiptWithNonce},
-	}
-	for _, test := range tests {
-		t.Run(test.name, func(t *testing.T) {
-			data, err := rlp.EncodeToBytes((*ReceiptForStorage)(test.rcpt))
-			require.NoError(t, err)
-
->>>>>>> e271703f
 			d := &ReceiptForStorage{}
 			err = rlp.DecodeBytes(data, d)
 			require.NoError(t, err)
