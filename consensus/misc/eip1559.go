--- conflicted
+++ resolved
@@ -35,11 +35,7 @@
 	if !config.IsLondon(parent.Number) {
 		parentGasLimit = parent.GasLimit * config.ElasticityMultiplier()
 	}
-<<<<<<< HEAD
-	if config.Optimism == nil { // gasLimit can adjust instantly in optimism
-=======
 	if config.Kroma == nil { // gasLimit can adjust instantly in kroma
->>>>>>> e271703f
 		if err := VerifyGaslimit(parentGasLimit, header.GasLimit); err != nil {
 			return err
 		}
