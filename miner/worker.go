// Copyright 2015 The go-ethereum Authors
// This file is part of the go-ethereum library.
//
// The go-ethereum library is free software: you can redistribute it and/or modify
// it under the terms of the GNU Lesser General Public License as published by
// the Free Software Foundation, either version 3 of the License, or
// (at your option) any later version.
//
// The go-ethereum library is distributed in the hope that it will be useful,
// but WITHOUT ANY WARRANTY; without even the implied warranty of
// MERCHANTABILITY or FITNESS FOR A PARTICULAR PURPOSE. See the
// GNU Lesser General Public License for more details.
//
// You should have received a copy of the GNU Lesser General Public License
// along with the go-ethereum library. If not, see <http://www.gnu.org/licenses/>.

package miner

import (
	"errors"
	"fmt"
	"math/big"
	"sync"
	"sync/atomic"
	"time"

	"github.com/ethereum/go-ethereum/common"
	"github.com/ethereum/go-ethereum/consensus"
	"github.com/ethereum/go-ethereum/consensus/misc/eip1559"
	"github.com/ethereum/go-ethereum/consensus/misc/eip4844"
	"github.com/ethereum/go-ethereum/core"
	"github.com/ethereum/go-ethereum/core/state"
	"github.com/ethereum/go-ethereum/core/txpool"
	"github.com/ethereum/go-ethereum/core/types"
<<<<<<< HEAD
=======
	"github.com/ethereum/go-ethereum/core/vm"
	"github.com/ethereum/go-ethereum/eth/tracers"
>>>>>>> 78643d85
	"github.com/ethereum/go-ethereum/event"
	"github.com/ethereum/go-ethereum/log"
	"github.com/ethereum/go-ethereum/params"
	"github.com/ethereum/go-ethereum/trie"
)

const (
	// resultQueueSize is the size of channel listening to sealing result.
	resultQueueSize = 10

	// txChanSize is the size of channel listening to NewTxsEvent.
	// The number is referenced from the size of tx pool.
	txChanSize = 4096

	// chainHeadChanSize is the size of channel listening to ChainHeadEvent.
	chainHeadChanSize = 10

	// resubmitAdjustChanSize is the size of resubmitting interval adjustment channel.
	resubmitAdjustChanSize = 10

	// minRecommitInterval is the minimal time interval to recreate the sealing block with
	// any newly arrived transactions.
	minRecommitInterval = 100 * time.Millisecond

	// maxRecommitInterval is the maximum time interval to recreate the sealing block with
	// any newly arrived transactions.
	maxRecommitInterval = 15 * time.Second

	// intervalAdjustRatio is the impact a single interval adjustment has on sealing work
	// resubmitting interval.
	intervalAdjustRatio = 0.1

	// intervalAdjustBias is applied during the new resubmit interval calculation in favor of
	// increasing upper limit or decreasing lower limit so that the limit can be reachable.
	intervalAdjustBias = 200 * 1000.0 * 1000.0

	// staleThreshold is the maximum depth of the acceptable stale block.
	staleThreshold = 7
)

var (
	errBlockInterruptedByNewHead  = errors.New("new head arrived while building block")
	errBlockInterruptedByRecommit = errors.New("recommit interrupt while building block")
	errBlockInterruptedByTimeout  = errors.New("timeout while building block")
)

// environment is the worker's current environment and holds all
// information of the sealing block generation.
type environment struct {
	signer    types.Signer
	state     *state.StateDB // apply state changes here
	tcount    int            // tx count in cycle
	blockSize int
	gasPool   *core.GasPool // available gas used to pack transactions
	coinbase  common.Address

	header   *types.Header
	txs      []*types.Transaction
	receipts []*types.Receipt
	sidecars []*types.BlobTxSidecar
	blobs    int
}

// copy creates a deep copy of environment.
func (env *environment) copy() *environment {
	cpy := &environment{
		signer:   env.signer,
		state:    env.state.Copy(),
		tcount:   env.tcount,
		coinbase: env.coinbase,
		header:   types.CopyHeader(env.header),
		receipts: copyReceipts(env.receipts),
	}
	if env.gasPool != nil {
		gasPool := *env.gasPool
		cpy.gasPool = &gasPool
	}
	cpy.txs = make([]*types.Transaction, len(env.txs))
	copy(cpy.txs, env.txs)

	cpy.sidecars = make([]*types.BlobTxSidecar, len(env.sidecars))
	copy(cpy.sidecars, env.sidecars)

	return cpy
}

// discard terminates the background prefetcher go-routine. It should
// always be called for all created environment instances otherwise
// the go-routine leak can happen.
func (env *environment) discard() {
	if env.state == nil {
		return
	}
	env.state.StopPrefetcher()
}

// task contains all information for consensus engine sealing and result submitting.
type task struct {
	receipts  []*types.Receipt
	state     *state.StateDB
	block     *types.Block
	createdAt time.Time
}

const (
	commitInterruptNone int32 = iota
	commitInterruptNewHead
	commitInterruptResubmit
	commitInterruptTimeout
)

// newWorkReq represents a request for new sealing work submitting with relative interrupt notifier.
type newWorkReq struct {
	interrupt *atomic.Int32
	timestamp int64
}

// newPayloadResult is the result of payload generation.
type newPayloadResult struct {
	err      error
	block    *types.Block
	fees     *big.Int               // total block fees
	sidecars []*types.BlobTxSidecar // collected blobs of blob transactions
}

// getWorkReq represents a request for getting a new sealing work with provided parameters.
type getWorkReq struct {
	params *generateParams
	result chan *newPayloadResult // non-blocking channel
}

// intervalAdjust represents a resubmitting interval adjustment.
type intervalAdjust struct {
	ratio float64
	inc   bool
}

// worker is the main object which takes care of submitting new work to consensus engine
// and gathering the sealing result.
type worker struct {
	config      *Config
	chainConfig *params.ChainConfig
	engine      consensus.Engine
	eth         Backend
	chain       *core.BlockChain

	// Feeds
	pendingLogsFeed event.Feed

	// Subscriptions
	mux          *event.TypeMux
	txsCh        chan core.NewTxsEvent
	txsSub       event.Subscription
	chainHeadCh  chan core.ChainHeadEvent
	chainHeadSub event.Subscription

	// Channels
	newWorkCh          chan *newWorkReq
	getWorkCh          chan *getWorkReq
	taskCh             chan *task
	resultCh           chan *types.Block
	startCh            chan struct{}
	exitCh             chan struct{}
	resubmitIntervalCh chan time.Duration
	resubmitAdjustCh   chan *intervalAdjust

	wg sync.WaitGroup

	current *environment // An environment for current running cycle.

	mu       sync.RWMutex // The lock used to protect the coinbase and extra fields
	coinbase common.Address
	extra    []byte

	pendingMu    sync.RWMutex
	pendingTasks map[common.Hash]*task

	snapshotMu       sync.RWMutex // The lock used to protect the snapshots below
	snapshotBlock    *types.Block
	snapshotReceipts types.Receipts
	snapshotState    *state.StateDB

	// atomic status counters
	running atomic.Bool  // The indicator whether the consensus engine is running or not.
	newTxs  atomic.Int32 // New arrival transaction count since last sealing work submitting.
	syncing atomic.Bool  // The indicator whether the node is still syncing.

	// newpayloadTimeout is the maximum timeout allowance for creating payload.
	// The default value is 2 seconds but node operator can set it to arbitrary
	// large value. A large timeout allowance may cause Geth to fail creating
	// a non-empty payload within the specified time and eventually miss the slot
	// in case there are some computation expensive transactions in txpool.
	newpayloadTimeout time.Duration

	// recommit is the time interval to re-create sealing work or to re-build
	// payload in proof-of-stake stage.
	recommit time.Duration

	// External functions
	isLocalBlock func(header *types.Header) bool // Function used to determine whether the specified block is mined by local miner.

	// Test hooks
	newTaskHook  func(*task)                        // Method to call upon receiving a new sealing task.
	skipSealHook func(*task) bool                   // Method to decide whether skipping the sealing.
	fullTaskHook func()                             // Method to call before pushing the full sealing task.
	resubmitHook func(time.Duration, time.Duration) // Method to call upon updating resubmitting interval.
}

func newWorker(config *Config, chainConfig *params.ChainConfig, engine consensus.Engine, eth Backend, mux *event.TypeMux, isLocalBlock func(header *types.Header) bool, init bool) *worker {
	worker := &worker{
		config:             config,
		chainConfig:        chainConfig,
		engine:             engine,
		eth:                eth,
		chain:              eth.BlockChain(),
		mux:                mux,
		isLocalBlock:       isLocalBlock,
		coinbase:           config.Etherbase,
		extra:              config.ExtraData,
		pendingTasks:       make(map[common.Hash]*task),
		txsCh:              make(chan core.NewTxsEvent, txChanSize),
		chainHeadCh:        make(chan core.ChainHeadEvent, chainHeadChanSize),
		newWorkCh:          make(chan *newWorkReq),
		getWorkCh:          make(chan *getWorkReq),
		taskCh:             make(chan *task),
		resultCh:           make(chan *types.Block, resultQueueSize),
		startCh:            make(chan struct{}, 1),
		exitCh:             make(chan struct{}),
		resubmitIntervalCh: make(chan time.Duration),
		resubmitAdjustCh:   make(chan *intervalAdjust, resubmitAdjustChanSize),
	}
	// Subscribe NewTxsEvent for tx pool
	worker.txsSub = eth.TxPool().SubscribeNewTxsEvent(worker.txsCh)
	// Subscribe events for blockchain
	worker.chainHeadSub = eth.BlockChain().SubscribeChainHeadEvent(worker.chainHeadCh)

	// Sanitize recommit interval if the user-specified one is too short.
	recommit := worker.config.Recommit
	if recommit < minRecommitInterval {
		log.Warn("Sanitizing miner recommit interval", "provided", recommit, "updated", minRecommitInterval)
		recommit = minRecommitInterval
	}
	worker.recommit = recommit

	// Sanitize the timeout config for creating payload.
	newpayloadTimeout := worker.config.NewPayloadTimeout
	if newpayloadTimeout == 0 {
		log.Warn("Sanitizing new payload timeout to default", "provided", newpayloadTimeout, "updated", DefaultConfig.NewPayloadTimeout)
		newpayloadTimeout = DefaultConfig.NewPayloadTimeout
	}
	if newpayloadTimeout < time.Millisecond*100 {
		log.Warn("Low payload timeout may cause high amount of non-full blocks", "provided", newpayloadTimeout, "default", DefaultConfig.NewPayloadTimeout)
	}
	worker.newpayloadTimeout = newpayloadTimeout

	worker.wg.Add(4)
	go worker.mainLoop()
	go worker.newWorkLoop(recommit)
	go worker.resultLoop()
	go worker.taskLoop()

	// Submit first work to initialize pending state.
	if init {
		worker.startCh <- struct{}{}
	}
	return worker
}

// setEtherbase sets the etherbase used to initialize the block coinbase field.
func (w *worker) setEtherbase(addr common.Address) {
	w.mu.Lock()
	defer w.mu.Unlock()
	w.coinbase = addr
}

// etherbase retrieves the configured etherbase address.
func (w *worker) etherbase() common.Address {
	w.mu.RLock()
	defer w.mu.RUnlock()
	return w.coinbase
}

func (w *worker) setGasCeil(ceil uint64) {
	w.mu.Lock()
	defer w.mu.Unlock()
	w.config.GasCeil = ceil
}

// setExtra sets the content used to initialize the block extra field.
func (w *worker) setExtra(extra []byte) {
	w.mu.Lock()
	defer w.mu.Unlock()
	w.extra = extra
}

// setRecommitInterval updates the interval for miner sealing work recommitting.
func (w *worker) setRecommitInterval(interval time.Duration) {
	select {
	case w.resubmitIntervalCh <- interval:
	case <-w.exitCh:
	}
}

// pending returns the pending state and corresponding block. The returned
// values can be nil in case the pending block is not initialized.
func (w *worker) pending() (*types.Block, *state.StateDB) {
	if w.chainConfig.Kroma != nil && !w.config.RollupComputePendingBlock {
		return nil, nil // when not computing the pending block, there is never a pending state
	}
	w.snapshotMu.RLock()
	defer w.snapshotMu.RUnlock()
	if w.snapshotState == nil {
		return nil, nil
	}
	return w.snapshotBlock, w.snapshotState.Copy()
}

// pendingBlock returns pending block. The returned block can be nil in case the
// pending block is not initialized.
func (w *worker) pendingBlock() *types.Block {
	if w.chainConfig.Kroma != nil && !w.config.RollupComputePendingBlock {
		// For compatibility when not computing a pending block, we serve the latest block as "pending"
		headHeader := w.eth.BlockChain().CurrentHeader()
		headBlock := w.eth.BlockChain().GetBlock(headHeader.Hash(), headHeader.Number.Uint64())
		return headBlock
	}
	w.snapshotMu.RLock()
	defer w.snapshotMu.RUnlock()
	return w.snapshotBlock
}

// pendingBlockAndReceipts returns pending block and corresponding receipts.
// The returned values can be nil in case the pending block is not initialized.
func (w *worker) pendingBlockAndReceipts() (*types.Block, types.Receipts) {
	if w.chainConfig.Kroma != nil && !w.config.RollupComputePendingBlock {
		return nil, nil // when not computing the pending block, there are no pending receipts, and thus no pending logs
	}
	w.snapshotMu.RLock()
	defer w.snapshotMu.RUnlock()
	return w.snapshotBlock, w.snapshotReceipts
}

// start sets the running status as 1 and triggers new work submitting.
func (w *worker) start() {
	w.running.Store(true)
	w.startCh <- struct{}{}
}

// stop sets the running status as 0.
func (w *worker) stop() {
	w.running.Store(false)
}

// isRunning returns an indicator whether worker is running or not.
func (w *worker) isRunning() bool {
	return w.running.Load()
}

// close terminates all background threads maintained by the worker.
// Note the worker does not support being closed multiple times.
func (w *worker) close() {
	w.running.Store(false)
	close(w.exitCh)
	w.wg.Wait()
}

// recalcRecommit recalculates the resubmitting interval upon feedback.
func recalcRecommit(minRecommit, prev time.Duration, target float64, inc bool) time.Duration {
	var (
		prevF = float64(prev.Nanoseconds())
		next  float64
	)
	if inc {
		next = prevF*(1-intervalAdjustRatio) + intervalAdjustRatio*(target+intervalAdjustBias)
		max := float64(maxRecommitInterval.Nanoseconds())
		if next > max {
			next = max
		}
	} else {
		next = prevF*(1-intervalAdjustRatio) + intervalAdjustRatio*(target-intervalAdjustBias)
		min := float64(minRecommit.Nanoseconds())
		if next < min {
			next = min
		}
	}
	return time.Duration(int64(next))
}

// newWorkLoop is a standalone goroutine to submit new sealing work upon received events.
func (w *worker) newWorkLoop(recommit time.Duration) {
	defer w.wg.Done()
	if w.chainConfig.Kroma != nil && !w.config.RollupComputePendingBlock {
		for { // do not update the pending-block, instead drain work without doing it, to keep producers from blocking.
			select {
			case <-w.startCh:
			case <-w.chainHeadCh:
			case <-w.resubmitIntervalCh:
			case <-w.resubmitAdjustCh:
			case <-w.exitCh:
				return
			}
		}
	}

	var (
		interrupt   *atomic.Int32
		minRecommit = recommit // minimal resubmit interval specified by user.
		timestamp   int64      // timestamp for each round of sealing.
	)

	timer := time.NewTimer(0)
	defer timer.Stop()
	<-timer.C // discard the initial tick

	// commit aborts in-flight transaction execution with given signal and resubmits a new one.
	commit := func(s int32) {
		if interrupt != nil {
			interrupt.Store(s)
		}
		interrupt = new(atomic.Int32)
		select {
		case w.newWorkCh <- &newWorkReq{interrupt: interrupt, timestamp: timestamp}:
		case <-w.exitCh:
			return
		}
		timer.Reset(recommit)
		w.newTxs.Store(0)
	}
	// clearPending cleans the stale pending tasks.
	clearPending := func(number uint64) {
		w.pendingMu.Lock()
		for h, t := range w.pendingTasks {
			if t.block.NumberU64()+staleThreshold <= number {
				delete(w.pendingTasks, h)
			}
		}
		w.pendingMu.Unlock()
	}

	for {
		select {
		case <-w.startCh:
			clearPending(w.chain.CurrentBlock().Number.Uint64())
			timestamp = time.Now().Unix()
			commit(commitInterruptNewHead)

		case head := <-w.chainHeadCh:
			clearPending(head.Block.NumberU64())
			timestamp = time.Now().Unix()
			commit(commitInterruptNewHead)

		case <-timer.C:
			// If sealing is running resubmit a new work cycle periodically to pull in
			// higher priced transactions. Disable this overhead for pending blocks.
			if w.isRunning() && (w.chainConfig.Clique == nil || w.chainConfig.Clique.Period > 0) {
				// Short circuit if no new transaction arrives.
				if w.newTxs.Load() == 0 {
					timer.Reset(recommit)
					continue
				}
				commit(commitInterruptResubmit)
			}

		case interval := <-w.resubmitIntervalCh:
			// Adjust resubmit interval explicitly by user.
			if interval < minRecommitInterval {
				log.Warn("Sanitizing miner recommit interval", "provided", interval, "updated", minRecommitInterval)
				interval = minRecommitInterval
			}
			log.Info("Miner recommit interval update", "from", minRecommit, "to", interval)
			minRecommit, recommit = interval, interval

			if w.resubmitHook != nil {
				w.resubmitHook(minRecommit, recommit)
			}

		case adjust := <-w.resubmitAdjustCh:
			// Adjust resubmit interval by feedback.
			if adjust.inc {
				before := recommit
				target := float64(recommit.Nanoseconds()) / adjust.ratio
				recommit = recalcRecommit(minRecommit, recommit, target, true)
				log.Trace("Increase miner recommit interval", "from", before, "to", recommit)
			} else {
				before := recommit
				recommit = recalcRecommit(minRecommit, recommit, float64(minRecommit.Nanoseconds()), false)
				log.Trace("Decrease miner recommit interval", "from", before, "to", recommit)
			}

			if w.resubmitHook != nil {
				w.resubmitHook(minRecommit, recommit)
			}

		case <-w.exitCh:
			return
		}
	}
}

// mainLoop is responsible for generating and submitting sealing work based on
// the received event. It can support two modes: automatically generate task and
// submit it or return task according to given parameters for various proposes.
func (w *worker) mainLoop() {
	defer w.wg.Done()
	defer w.txsSub.Unsubscribe()
	defer w.chainHeadSub.Unsubscribe()
	defer func() {
		if w.current != nil {
			w.current.discard()
		}
	}()

	for {
		select {
		case req := <-w.newWorkCh:
			w.commitWork(req.interrupt, req.timestamp)

		case req := <-w.getWorkCh:
			req.result <- w.generateWork(req.params)

		case ev := <-w.txsCh:
			if w.chainConfig.Kroma != nil && !w.config.RollupComputePendingBlock {
				continue // don't update the pending-block snapshot if we are not computing the pending block
			}
			// Apply transactions to the pending state if we're not sealing
			//
			// Note all transactions received may not be continuous with transactions
			// already included in the current sealing block. These transactions will
			// be automatically eliminated.
			if !w.isRunning() && w.current != nil {
				// If block is already full, abort
				if gp := w.current.gasPool; gp != nil && gp.Gas() < params.TxGas {
					continue
				}
				txs := make(map[common.Address][]*txpool.LazyTransaction, len(ev.Txs))
				for _, tx := range ev.Txs {
					acc, _ := types.Sender(w.current.signer, tx)
					txs[acc] = append(txs[acc], &txpool.LazyTransaction{
						Hash:      tx.Hash(),
						Tx:        tx.WithoutBlobTxSidecar(),
						Time:      tx.Time(),
						GasFeeCap: tx.GasFeeCap(),
						GasTipCap: tx.GasTipCap(),
					})
				}
				txset := newTransactionsByPriceAndNonce(w.current.signer, txs, w.current.header.BaseFee)
				tcount := w.current.tcount
				w.commitTransactions(w.current, txset, nil)

				// Only update the snapshot if any new transactions were added
				// to the pending block
				if tcount != w.current.tcount {
					w.updateSnapshot(w.current)
				}
			} else {
				// Special case, if the consensus engine is 0 period clique(dev mode),
				// submit sealing work here since all empty submission will be rejected
				// by clique. Of course the advance sealing(empty submission) is disabled.
				if w.chainConfig.Clique != nil && w.chainConfig.Clique.Period == 0 {
					w.commitWork(nil, time.Now().Unix())
				}
			}
			w.newTxs.Add(int32(len(ev.Txs)))

		// System stopped
		case <-w.exitCh:
			return
		case <-w.txsSub.Err():
			return
		case <-w.chainHeadSub.Err():
			return
		}
	}
}

// taskLoop is a standalone goroutine to fetch sealing task from the generator and
// push them to consensus engine.
func (w *worker) taskLoop() {
	defer w.wg.Done()
	var (
		stopCh chan struct{}
		prev   common.Hash
	)

	// interrupt aborts the in-flight sealing task.
	interrupt := func() {
		if stopCh != nil {
			close(stopCh)
			stopCh = nil
		}
	}
	for {
		select {
		case task := <-w.taskCh:
			if w.newTaskHook != nil {
				w.newTaskHook(task)
			}
			// Reject duplicate sealing work due to resubmitting.
			sealHash := w.engine.SealHash(task.block.Header())
			if sealHash == prev {
				continue
			}
			// Interrupt previous sealing operation
			interrupt()
			stopCh, prev = make(chan struct{}), sealHash

			if w.skipSealHook != nil && w.skipSealHook(task) {
				continue
			}
			w.pendingMu.Lock()
			w.pendingTasks[sealHash] = task
			w.pendingMu.Unlock()

			if err := w.engine.Seal(w.chain, task.block, w.resultCh, stopCh); err != nil {
				log.Warn("Block sealing failed", "err", err)
				w.pendingMu.Lock()
				delete(w.pendingTasks, sealHash)
				w.pendingMu.Unlock()
			}
		case <-w.exitCh:
			interrupt()
			return
		}
	}
}

// resultLoop is a standalone goroutine to handle sealing result submitting
// and flush relative data to the database.
func (w *worker) resultLoop() {
	defer w.wg.Done()
	for {
		select {
		case block := <-w.resultCh:
			// Short circuit when receiving empty result.
			if block == nil {
				continue
			}
			// Short circuit when receiving duplicate result caused by resubmitting.
			if w.chain.HasBlock(block.Hash(), block.NumberU64()) {
				continue
			}
			var (
				sealhash = w.engine.SealHash(block.Header())
				hash     = block.Hash()
			)
			w.pendingMu.RLock()
			task, exist := w.pendingTasks[sealhash]
			w.pendingMu.RUnlock()
			if !exist {
				log.Error("Block found but no relative pending task", "number", block.Number(), "sealhash", sealhash, "hash", hash)
				continue
			}
			// Different block could share same sealhash, deep copy here to prevent write-write conflict.
			var (
				receipts = make([]*types.Receipt, len(task.receipts))
				logs     []*types.Log
			)
			for i, taskReceipt := range task.receipts {
				receipt := new(types.Receipt)
				receipts[i] = receipt
				*receipt = *taskReceipt

				// add block location fields
				receipt.BlockHash = hash
				receipt.BlockNumber = block.Number()
				receipt.TransactionIndex = uint(i)

				// Update the block hash in all logs since it is now available and not when the
				// receipt/log of individual transactions were created.
				receipt.Logs = make([]*types.Log, len(taskReceipt.Logs))
				for i, taskLog := range taskReceipt.Logs {
					log := new(types.Log)
					receipt.Logs[i] = log
					*log = *taskLog
					log.BlockHash = hash
				}
				logs = append(logs, receipt.Logs...)
			}
			// Commit block and state to database.
			_, err := w.chain.WriteBlockAndSetHead(block, receipts, logs, task.state, true)
			if err != nil {
				log.Error("Failed writing block to chain", "err", err)
				continue
			}
			log.Info("Successfully sealed new block", "number", block.Number(), "sealhash", sealhash, "hash", hash,
				"elapsed", common.PrettyDuration(time.Since(task.createdAt)))

			// Broadcast the block and announce chain insertion event
			w.mux.Post(core.NewMinedBlockEvent{Block: block})

		case <-w.exitCh:
			return
		}
	}
}

// makeEnv creates a new environment for the sealing block.
func (w *worker) makeEnv(parent *types.Header, header *types.Header, coinbase common.Address) (*environment, error) {
	// Retrieve the parent state to execute on top and start a prefetcher for
	// the miner to speed block sealing up a bit.
	state, err := w.chain.StateAt(parent.Root)
	if err != nil {
		return nil, err
	}
	state.StartPrefetcher("miner")

	// Note the passed coinbase may be different with header.Coinbase.
	env := &environment{
		signer:   types.MakeSigner(w.chainConfig, header.Number, header.Time),
		state:    state,
		coinbase: coinbase,
		header:   header,
	}
	// Keep track of transactions which return errors so they can be removed
	env.tcount = 0
	return env, nil
}

// updateSnapshot updates pending snapshot block, receipts and state.
func (w *worker) updateSnapshot(env *environment) {
	w.snapshotMu.Lock()
	defer w.snapshotMu.Unlock()

	w.snapshotBlock = types.NewBlock(
		env.header,
		env.txs,
		nil,
		env.receipts,
		trie.NewStackTrie(nil),
	)
	w.snapshotReceipts = copyReceipts(env.receipts)
	w.snapshotState = env.state.Copy()
}

func (w *worker) commitTransaction(env *environment, tx *types.Transaction) ([]*types.Log, error) {
	if tx.Type() == types.BlobTxType {
		return w.commitBlobTransaction(env, tx)
	}

	receipt, err := w.applyTransaction(env, tx)
	if err != nil {
		return nil, err
	}
	env.txs = append(env.txs, tx)
	env.receipts = append(env.receipts, receipt)
	return receipt.Logs, nil
}

func (w *worker) commitBlobTransaction(env *environment, tx *types.Transaction) ([]*types.Log, error) {
	sc := tx.BlobTxSidecar()
	if sc == nil {
		panic("blob transaction without blobs in miner")
	}
	// Checking against blob gas limit: It's kind of ugly to perform this check here, but there
	// isn't really a better place right now. The blob gas limit is checked at block validation time
	// and not during execution. This means core.ApplyTransaction will not return an error if the
	// tx has too many blobs. So we have to explicitly check it here.
	if (env.blobs+len(sc.Blobs))*params.BlobTxBlobGasPerBlob > params.MaxBlobGasPerBlock {
		return nil, errors.New("max data blobs reached")
	}

	receipt, err := w.applyTransaction(env, tx)
	if err != nil {
		return nil, err
	}
	env.txs = append(env.txs, tx.WithoutBlobTxSidecar())
	env.receipts = append(env.receipts, receipt)
	env.sidecars = append(env.sidecars, sc)
	env.blobs += len(sc.Blobs)
	*env.header.BlobGasUsed += receipt.BlobGasUsed
	return receipt.Logs, nil
}

// applyTransaction runs the transaction. If execution fails, state and gas pool are reverted.
func (w *worker) applyTransaction(env *environment, tx *types.Transaction) (*types.Receipt, error) {
	var (
		snap = env.state.Snapshot()
		gp   = env.gasPool.Gas()
	)
	receipt, err := core.ApplyTransaction(w.chainConfig, w.chain, &env.coinbase, env.gasPool, env.state, env.header, tx, &env.header.GasUsed, *w.chain.GetVMConfig())
	if err != nil {
		env.state.RevertToSnapshot(snap)
		env.gasPool.SetGas(gp)
	}
	return receipt, err
}

func (w *worker) commitTransactions(env *environment, txs *transactionsByPriceAndNonce, interrupt *atomic.Int32) error {
	gasLimit := env.header.GasLimit
	if env.gasPool == nil {
		env.gasPool = new(core.GasPool).AddGas(gasLimit)
	}
	var coalescedLogs []*types.Log

	for {
		// Check interruption signal and abort building if it's fired.
		if interrupt != nil {
			if signal := interrupt.Load(); signal != commitInterruptNone {
				return signalToErr(signal)
			}
		}
		// [Scroll: START]
		// If we have collected enough transactions then we're done
		if !w.chainConfig.IsValidTxCount(env.tcount + 1) {
			log.Trace("Transaction count limit reached", "have", env.tcount, "want", w.chainConfig.MaxTxPerBlock)
			break
		}
		// [Scroll: END]
		// If we don't have enough gas for any further transactions then we're done.
		if env.gasPool.Gas() < params.TxGas {
			log.Trace("Not enough gas for further transactions", "have", env.gasPool, "want", params.TxGas)
			break
		}
		// Retrieve the next transaction and abort if all done.
		ltx := txs.Peek()
		if ltx == nil {
			break
		}
		tx := ltx.Resolve()
		if tx == nil {
			log.Warn("Ignoring evicted transaction")
			txs.Pop()
			continue
		}
<<<<<<< HEAD
		// [Scroll: START]
		if !w.chainConfig.IsValidBlockSize(env.blockSize + int(tx.Tx.Size())) {
			log.Trace("Block size limit reached", "have", w.current.blockSize, "want", w.chainConfig.MaxTxPayloadBytesPerBlock, "tx", tx.Tx.Size())
			txs.Pop() // skip transactions from this account
			continue
		}
		// [Scroll: END]
=======

>>>>>>> 78643d85
		// Error may be ignored here. The error has already been checked
		// during transaction acceptance is the transaction pool.
		from, _ := types.Sender(env.signer, tx)

		// Check whether the tx is replay protected. If we're not in the EIP155 hf
		// phase, start ignoring the sender until we do.
		if tx.Protected() && !w.chainConfig.IsEIP155(env.header.Number) {
			log.Trace("Ignoring replay protected transaction", "hash", tx.Hash(), "eip155", w.chainConfig.EIP155Block)
			txs.Pop()
			continue
		}

		// Start executing the transaction
		env.state.SetTxContext(tx.Hash(), env.tcount)

		logs, err := w.commitTransaction(env, tx)
		switch {
		case errors.Is(err, core.ErrNonceTooLow):
			// New head notification data race between the transaction pool and miner, shift
			log.Trace("Skipping transaction with low nonce", "sender", from, "nonce", tx.Nonce())
			txs.Shift()

		case errors.Is(err, nil):
			// Everything ok, collect the logs and shift in the next transaction from the same account
			coalescedLogs = append(coalescedLogs, logs...)
			env.tcount++
			env.blockSize += int(tx.Tx.Size())
			txs.Shift()

		default:
			// Transaction is regarded as invalid, drop all consecutive transactions from
			// the same sender because of `nonce-too-high` clause.
			log.Debug("Transaction failed, account skipped", "hash", tx.Hash(), "err", err)
			txs.Pop()
		}
	}
	if !w.isRunning() && len(coalescedLogs) > 0 {
		// We don't push the pendingLogsEvent while we are sealing. The reason is that
		// when we are sealing, the worker will regenerate a sealing block every 3 seconds.
		// In order to avoid pushing the repeated pendingLog, we disable the pending log pushing.

		// make a copy, the state caches the logs and these logs get "upgraded" from pending to mined
		// logs by filling in the block hash when the block was mined by the local miner. This can
		// cause a race condition if a log was "upgraded" before the PendingLogsEvent is processed.
		cpy := make([]*types.Log, len(coalescedLogs))
		for i, l := range coalescedLogs {
			cpy[i] = new(types.Log)
			*cpy[i] = *l
		}
		w.pendingLogsFeed.Send(cpy)
	}
	return nil
}

// generateParams wraps various of settings for generating sealing task.
type generateParams struct {
	timestamp   uint64            // The timestamp for sealing task
	forceTime   bool              // Flag whether the given timestamp is immutable or not
	parentHash  common.Hash       // Parent block hash, empty means the latest chain head
	coinbase    common.Address    // The fee recipient address for including transaction
	random      common.Hash       // The randomness generated by beacon chain, empty before the merge
	withdrawals types.Withdrawals // List of withdrawals to include in block.
	beaconRoot  *common.Hash      // The beacon root (cancun field).
	noTxs       bool              // Flag whether an empty block without any transaction is expected

	txs      types.Transactions // Deposit transactions to include at the start of the block
	gasLimit *uint64            // Optional gas limit override
}

// prepareWork constructs the sealing task according to the given parameters,
// either based on the last chain head or specified parent. In this function
// the pending transactions are not filled yet, only the empty task returned.
func (w *worker) prepareWork(genParams *generateParams) (*environment, error) {
	w.mu.RLock()
	defer w.mu.RUnlock()

	// Find the parent block for sealing task
	parent := w.chain.CurrentBlock()
	if genParams.parentHash != (common.Hash{}) {
		block := w.chain.GetBlockByHash(genParams.parentHash)
		if block == nil {
			return nil, fmt.Errorf("missing parent")
		}
		parent = block.Header()
	}
	// Sanity check the timestamp correctness, recap the timestamp
	// to parent+1 if the mutation is allowed.
	timestamp := genParams.timestamp
	if parent.Time >= timestamp {
		if genParams.forceTime {
			return nil, fmt.Errorf("invalid timestamp, parent %d given %d", parent.Time, timestamp)
		}
		timestamp = parent.Time + 1
	}
	// Construct the sealing block header.
	header := &types.Header{
		ParentHash: parent.Hash(),
		Number:     new(big.Int).Add(parent.Number, common.Big1),
		GasLimit:   core.CalcGasLimit(parent.GasLimit, w.config.GasCeil),
		Time:       timestamp,
		Coinbase:   genParams.coinbase,
	}
	// Set the extra field.
	if len(w.extra) != 0 && w.chainConfig.Kroma == nil { // Kroma chains must not set any extra data.
		header.Extra = w.extra
	}
	// Set the randomness field from the beacon chain if it's available.
	if genParams.random != (common.Hash{}) {
		header.MixDigest = genParams.random
	}
	// Set baseFee and GasLimit if we are on an EIP-1559 chain
	if w.chainConfig.IsLondon(header.Number) {
		header.BaseFee = eip1559.CalcBaseFee(w.chainConfig, parent)
		if !w.chainConfig.IsLondon(parent.Number) {
			parentGasLimit := parent.GasLimit * w.chainConfig.ElasticityMultiplier()
			header.GasLimit = core.CalcGasLimit(parentGasLimit, w.config.GasCeil)
		}
	}
	if genParams.gasLimit != nil { // override gas limit if specified
		header.GasLimit = *genParams.gasLimit
	} else if w.chain.Config().Kroma != nil && w.config.GasCeil != 0 {
		// configure the gas limit of pending blocks with the miner gas limit config when using kroma
		header.GasLimit = w.config.GasCeil
	}
	// Apply EIP-4844, EIP-4788.
	if w.chainConfig.IsCancun(header.Number, header.Time) {
		var excessBlobGas uint64
		if w.chainConfig.IsCancun(parent.Number, parent.Time) {
			excessBlobGas = eip4844.CalcExcessBlobGas(*parent.ExcessBlobGas, *parent.BlobGasUsed)
		} else {
			// For the first post-fork block, both parent.data_gas_used and parent.excess_data_gas are evaluated as 0
			excessBlobGas = eip4844.CalcExcessBlobGas(0, 0)
		}
		header.BlobGasUsed = new(uint64)
		header.ExcessBlobGas = &excessBlobGas
		header.ParentBeaconRoot = genParams.beaconRoot
	}
	// Run the consensus preparation with the default or customized consensus engine.
	if err := w.engine.Prepare(w.chain, header); err != nil {
		log.Error("Failed to prepare header for sealing", "err", err)
		return nil, err
	}
	// Could potentially happen if starting to mine in an odd state.
	// Note genParams.coinbase can be different with header.Coinbase
	// since clique algorithm can modify the coinbase field in header.
	env, err := w.makeEnv(parent, header, genParams.coinbase)
	if err != nil {
		log.Error("Failed to create sealing context", "err", err)
		return nil, err
	}
	if header.ParentBeaconRoot != nil {
		context := core.NewEVMBlockContext(header, w.chain, nil, w.chainConfig, env.state)
		vmenv := vm.NewEVM(context, vm.TxContext{}, env.state, w.chainConfig, vm.Config{})
		core.ProcessBeaconBlockRoot(*header.ParentBeaconRoot, vmenv, env.state)
	}
	return env, nil
}

// fillTransactions retrieves the pending transactions from the txpool and fills them
// into the given sealing block. The transaction selection and ordering strategy can
// be customized with the plugin in the future.
func (w *worker) fillTransactions(interrupt *atomic.Int32, env *environment) error {
	pending := w.eth.TxPool().Pending(true)

	// Split the pending transactions into locals and remotes.
	localTxs, remoteTxs := make(map[common.Address][]*txpool.LazyTransaction), pending
	for _, account := range w.eth.TxPool().Locals() {
		if txs := remoteTxs[account]; len(txs) > 0 {
			delete(remoteTxs, account)
			localTxs[account] = txs
		}
	}

	// Fill the block with all available pending transactions.
	if len(localTxs) > 0 {
		txs := newTransactionsByPriceAndNonce(env.signer, localTxs, env.header.BaseFee)
		if err := w.commitTransactions(env, txs, interrupt); err != nil {
			return err
		}
	}
	if len(remoteTxs) > 0 {
		txs := newTransactionsByPriceAndNonce(env.signer, remoteTxs, env.header.BaseFee)
		if err := w.commitTransactions(env, txs, interrupt); err != nil {
			return err
		}
	}
	return nil
}

// generateWork generates a sealing block based on the given parameters.
func (w *worker) generateWork(genParams *generateParams) *newPayloadResult {
	work, err := w.prepareWork(genParams)
	if err != nil {
		return &newPayloadResult{err: err}
	}
	defer work.discard()
	if work.gasPool == nil {
		work.gasPool = new(core.GasPool).AddGas(work.header.GasLimit)
	}

	for _, tx := range genParams.txs {
		from, _ := types.Sender(work.signer, tx)
		work.state.SetTxContext(tx.Hash(), work.tcount)
		_, err := w.commitTransaction(work, tx)
		if err != nil {
			return &newPayloadResult{err: fmt.Errorf("failed to force-include tx: %s type: %d sender: %s nonce: %d, err: %w", tx.Hash(), tx.Type(), from, tx.Nonce(), err)}
		}
		work.tcount++
	}

	// forced transactions done, fill rest of block with transactions
	if !genParams.noTxs {
		interrupt := new(atomic.Int32)
		timer := time.AfterFunc(w.newpayloadTimeout, func() {
			interrupt.Store(commitInterruptTimeout)
		})
		defer timer.Stop()

		err := w.fillTransactions(interrupt, work)
		if errors.Is(err, errBlockInterruptedByTimeout) {
			log.Warn("Block building is interrupted", "allowance", common.PrettyDuration(w.newpayloadTimeout))
		}
	}
	block, err := w.engine.FinalizeAndAssemble(w.chain, work.header, work.state, work.txs, nil, work.receipts, genParams.withdrawals)
	if err != nil {
		return &newPayloadResult{err: err}
	}
	return &newPayloadResult{
		block:    block,
		fees:     totalFees(block, work.receipts),
		sidecars: work.sidecars,
	}
}

// commitWork generates several new sealing tasks based on the parent block
// and submit them to the sealer.
func (w *worker) commitWork(interrupt *atomic.Int32, timestamp int64) {
	// Abort committing if node is still syncing
	if w.syncing.Load() {
		return
	}
	start := time.Now()

	// Set the coinbase if the worker is running or it's required
	var coinbase common.Address
	if w.isRunning() {
		coinbase = w.etherbase()
		if coinbase == (common.Address{}) {
			log.Error("Refusing to mine without etherbase")
			return
		}
	}
	work, err := w.prepareWork(&generateParams{
		timestamp: uint64(timestamp),
		coinbase:  coinbase,
	})
	if err != nil {
		return
	}
	// Fill pending transactions from the txpool into the block.
	err = w.fillTransactions(interrupt, work)
	switch {
	case err == nil:
		// The entire block is filled, decrease resubmit interval in case
		// of current interval is larger than the user-specified one.
		w.resubmitAdjustCh <- &intervalAdjust{inc: false}

	case errors.Is(err, errBlockInterruptedByRecommit):
		// Notify resubmit loop to increase resubmitting interval if the
		// interruption is due to frequent commits.
		gaslimit := work.header.GasLimit
		ratio := float64(gaslimit-work.gasPool.Gas()) / float64(gaslimit)
		if ratio < 0.1 {
			ratio = 0.1
		}
		w.resubmitAdjustCh <- &intervalAdjust{
			ratio: ratio,
			inc:   true,
		}

	case errors.Is(err, errBlockInterruptedByNewHead):
		// If the block building is interrupted by newhead event, discard it
		// totally. Committing the interrupted block introduces unnecessary
		// delay, and possibly causes miner to mine on the previous head,
		// which could result in higher uncle rate.
		work.discard()
		return
	}
	// Submit the generated block for consensus sealing.
	w.commit(work.copy(), w.fullTaskHook, true, start)

	// Swap out the old work with the new one, terminating any leftover
	// prefetcher processes in the mean time and starting a new one.
	if w.current != nil {
		w.current.discard()
	}
	w.current = work
}

// commit runs any post-transaction state modifications, assembles the final block
// and commits new work if consensus engine is running.
// Note the assumption is held that the mutation is allowed to the passed env, do
// the deep copy first.
func (w *worker) commit(env *environment, interval func(), update bool, start time.Time) error {
	if w.isRunning() {
		if interval != nil {
			interval()
		}
		// Create a local environment copy, avoid the data race with snapshot state.
		// https://github.com/ethereum/go-ethereum/issues/24299
		env := env.copy()
		// Withdrawals are set to nil here, because this is only called in PoW.
		block, err := w.engine.FinalizeAndAssemble(w.chain, env.header, env.state, env.txs, nil, env.receipts, nil)
		if err != nil {
			return err
		}
		// If we're post merge, just ignore
		if !w.isTTDReached(block.Header()) {
			select {
			case w.taskCh <- &task{receipts: env.receipts, state: env.state, block: block, createdAt: time.Now()}:
				fees := totalFees(block, env.receipts)
				feesInEther := new(big.Float).Quo(new(big.Float).SetInt(fees), big.NewFloat(params.Ether))
				log.Info("Commit new sealing work", "number", block.Number(), "sealhash", w.engine.SealHash(block.Header()),
					"txs", env.tcount, "gas", block.GasUsed(), "fees", feesInEther,
					"elapsed", common.PrettyDuration(time.Since(start)))

			case <-w.exitCh:
				log.Info("Worker has exited")
			}
		}
	}
	if update {
		w.updateSnapshot(env)
	}
	return nil
}

// getSealingBlock generates the sealing block based on the given parameters.
// The generation result will be passed back via the given channel no matter
// the generation itself succeeds or not.
func (w *worker) getSealingBlock(params *generateParams) *newPayloadResult {
	req := &getWorkReq{
		params: params,
		result: make(chan *newPayloadResult, 1),
	}
	select {
	case w.getWorkCh <- req:
		return <-req.result
	case <-w.exitCh:
		return &newPayloadResult{err: errors.New("miner closed")}
	}
}

// isTTDReached returns the indicator if the given block has reached the total
// terminal difficulty for The Merge transition.
func (w *worker) isTTDReached(header *types.Header) bool {
	td, ttd := w.chain.GetTd(header.ParentHash, header.Number.Uint64()-1), w.chain.Config().TerminalTotalDifficulty
	return td != nil && ttd != nil && td.Cmp(ttd) >= 0
}

// copyReceipts makes a deep copy of the given receipts.
func copyReceipts(receipts []*types.Receipt) []*types.Receipt {
	result := make([]*types.Receipt, len(receipts))
	for i, l := range receipts {
		cpy := *l
		result[i] = &cpy
	}
	return result
}

// totalFees computes total consumed miner fees in Wei. Block transactions and receipts have to have the same order.
func totalFees(block *types.Block, receipts []*types.Receipt) *big.Int {
	feesWei := new(big.Int)
	for i, tx := range block.Transactions() {
		minerFee, _ := tx.EffectiveGasTip(block.BaseFee())
		feesWei.Add(feesWei, new(big.Int).Mul(new(big.Int).SetUint64(receipts[i].GasUsed), minerFee))
	}
	return feesWei
}

// signalToErr converts the interruption signal to a concrete error type for return.
// The given signal must be a valid interruption signal.
func signalToErr(signal int32) error {
	switch signal {
	case commitInterruptNewHead:
		return errBlockInterruptedByNewHead
	case commitInterruptResubmit:
		return errBlockInterruptedByRecommit
	case commitInterruptTimeout:
		return errBlockInterruptedByTimeout
	default:
		panic(fmt.Errorf("undefined signal %d", signal))
	}
}<|MERGE_RESOLUTION|>--- conflicted
+++ resolved
@@ -32,11 +32,8 @@
 	"github.com/ethereum/go-ethereum/core/state"
 	"github.com/ethereum/go-ethereum/core/txpool"
 	"github.com/ethereum/go-ethereum/core/types"
-<<<<<<< HEAD
-=======
 	"github.com/ethereum/go-ethereum/core/vm"
 	"github.com/ethereum/go-ethereum/eth/tracers"
->>>>>>> 78643d85
 	"github.com/ethereum/go-ethereum/event"
 	"github.com/ethereum/go-ethereum/log"
 	"github.com/ethereum/go-ethereum/params"
@@ -861,7 +858,6 @@
 			txs.Pop()
 			continue
 		}
-<<<<<<< HEAD
 		// [Scroll: START]
 		if !w.chainConfig.IsValidBlockSize(env.blockSize + int(tx.Tx.Size())) {
 			log.Trace("Block size limit reached", "have", w.current.blockSize, "want", w.chainConfig.MaxTxPayloadBytesPerBlock, "tx", tx.Tx.Size())
@@ -869,9 +865,6 @@
 			continue
 		}
 		// [Scroll: END]
-=======
-
->>>>>>> 78643d85
 		// Error may be ignored here. The error has already been checked
 		// during transaction acceptance is the transaction pool.
 		from, _ := types.Sender(env.signer, tx)
