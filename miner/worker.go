--- conflicted
+++ resolved
@@ -80,23 +80,12 @@
 // environment is the worker's current environment and holds all
 // information of the sealing block generation.
 type environment struct {
-<<<<<<< HEAD
-	signer types.Signer
-
-	state     *state.StateDB          // apply state changes here
-	ancestors mapset.Set[common.Hash] // ancestor set (used for checking uncle parent validity)
-	family    mapset.Set[common.Hash] // family set (used for checking uncle invalidity)
-	tcount    int                     // tx count in cycle
+	signer   types.Signer
+	state    *state.StateDB // apply state changes here
+	tcount   int            // tx count in cycle
 	blockSize int
 	gasPool   *core.GasPool // available gas used to pack transactions
 	coinbase  common.Address
-=======
-	signer   types.Signer
-	state    *state.StateDB // apply state changes here
-	tcount   int            // tx count in cycle
-	gasPool  *core.GasPool  // available gas used to pack transactions
-	coinbase common.Address
->>>>>>> 79ce42c3
 
 	header   *types.Header
 	txs      []*types.Transaction
@@ -822,7 +811,13 @@
 		if ltx == nil {
 			break
 		}
-<<<<<<< HEAD
+		tx := ltx.Resolve()
+		if tx == nil {
+			log.Warn("Ignoring evicted transaction")
+
+			txs.Pop()
+			continue
+		}
 		// [Scroll: START]
 		if !w.chainConfig.IsValidBlockSize(env.blockSize + int(tx.Size())) {
 			log.Trace("Block size limit reached", "have", w.current.blockSize, "want", w.chainConfig.MaxTxPayloadBytesPerBlock, "tx", tx.Size())
@@ -830,15 +825,6 @@
 			continue
 		}
 		// [Scroll: END]
-=======
-		tx := ltx.Resolve()
-		if tx == nil {
-			log.Warn("Ignoring evicted transaction")
-
-			txs.Pop()
-			continue
-		}
->>>>>>> 79ce42c3
 		// Error may be ignored here. The error has already been checked
 		// during transaction acceptance is the transaction pool.
 		from, _ := types.Sender(env.signer, tx.Tx)
