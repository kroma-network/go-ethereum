--- conflicted
+++ resolved
@@ -18,15 +18,7 @@
 package ethconfig
 
 import (
-<<<<<<< HEAD
-	"os"
-	"os/user"
-	"path/filepath"
-	"runtime"
-=======
 	"errors"
-	"math/big"
->>>>>>> b9c6d36a
 	"time"
 
 	"github.com/ethereum/go-ethereum/common"
