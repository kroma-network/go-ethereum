// Copyright 2021 The go-ethereum Authors
// This file is part of the go-ethereum library.
//
// The go-ethereum library is free software: you can redistribute it and/or modify
// it under the terms of the GNU Lesser General Public License as published by
// the Free Software Foundation, either version 3 of the License, or
// (at your option) any later version.
//
// The go-ethereum library is distributed in the hope that it will be useful,
// but WITHOUT ANY WARRANTY; without even the implied warranty of
// MERCHANTABILITY or FITNESS FOR A PARTICULAR PURPOSE. See the
// GNU Lesser General Public License for more details.
//
// You should have received a copy of the GNU Lesser General Public License
// along with the go-ethereum library. If not, see <http://www.gnu.org/licenses/>.

package tracers

import (
	"bytes"
	"context"
	"crypto/ecdsa"
	"encoding/json"
	"errors"
	"fmt"
	"math/big"
	"net"
	"net/http"
	"reflect"
	"sort"
	"sync/atomic"
	"testing"
	"time"

<<<<<<< HEAD
	"github.com/davecgh/go-spew/spew"
=======
	"github.com/ethereum/go-ethereum"
>>>>>>> e271703f
	"github.com/ethereum/go-ethereum/common"
	"github.com/ethereum/go-ethereum/common/hexutil"
	"github.com/ethereum/go-ethereum/consensus"
	"github.com/ethereum/go-ethereum/consensus/ethash"
	"github.com/ethereum/go-ethereum/core"
	"github.com/ethereum/go-ethereum/core/rawdb"
	"github.com/ethereum/go-ethereum/core/state"
	"github.com/ethereum/go-ethereum/core/types"
	"github.com/ethereum/go-ethereum/core/vm"
	"github.com/ethereum/go-ethereum/crypto"
	"github.com/ethereum/go-ethereum/ethdb"
	"github.com/ethereum/go-ethereum/internal/ethapi"
	"github.com/ethereum/go-ethereum/node"
	"github.com/ethereum/go-ethereum/params"
	"github.com/ethereum/go-ethereum/rpc"
	"github.com/stretchr/testify/mock"
)

var (
	errStateNotFound       = errors.New("state not found")
	errBlockNotFound       = errors.New("block not found")
	errTransactionNotFound = errors.New("transaction not found")
)

type mockHistoricalBackend struct {
	mock.Mock
}

// mockHistoricalBackend does not have a TraceCall, because pre-bedrock there is no debug_traceCall available

func (m *mockHistoricalBackend) TraceBlockByNumber(ctx context.Context, number rpc.BlockNumber, config *TraceConfig) ([]*txTraceResult, error) {
	ret := m.Mock.MethodCalled("TraceBlockByNumber", number, config)
	return ret[0].([]*txTraceResult), *ret[1].(*error)
}

func (m *mockHistoricalBackend) ExpectTraceBlockByNumber(number rpc.BlockNumber, config *TraceConfig, out []*txTraceResult, err error) {
	m.Mock.On("TraceBlockByNumber", number, config).Once().Return(out, &err)
}

func (m *mockHistoricalBackend) TraceTransaction(ctx context.Context, hash common.Hash, config *TraceConfig) (interface{}, error) {
	ret := m.Mock.MethodCalled("TraceTransaction", hash, config)
	return ret[0], *ret[1].(*error)
}

func (m *mockHistoricalBackend) ExpectTraceTransaction(hash common.Hash, config *TraceConfig, out interface{}, err error) {
	jsonOut, _ := json.Marshal(out)
	m.Mock.On("TraceTransaction", hash, config).Once().Return(json.RawMessage(jsonOut), &err)
}

func newMockHistoricalBackend(t *testing.T, backend *mockHistoricalBackend) string {
	s := rpc.NewServer()
	err := node.RegisterApis([]rpc.API{
		{
			Namespace:     "debug",
			Service:       backend,
			Public:        true,
			Authenticated: false,
		},
	}, nil, s)
	if err != nil {
		t.Fatalf("error creating mock historical backend: %v", err)
	}

	hdlr := node.NewHTTPHandlerStack(s, []string{"*"}, []string{"*"}, nil)
	mux := http.NewServeMux()
	mux.Handle("/", hdlr)

	listener, err := net.Listen("tcp", "127.0.0.1:0")
	if err != nil {
		t.Fatalf("error creating mock historical backend listener: %v", err)
	}

	go func() {
		httpS := &http.Server{Handler: mux}
		httpS.Serve(listener)

		t.Cleanup(func() {
			httpS.Shutdown(context.Background())
		})
	}()

	return fmt.Sprintf("http://%s", listener.Addr().String())
}

type testBackend struct {
	chainConfig *params.ChainConfig
	engine      consensus.Engine
	chaindb     ethdb.Database
	chain       *core.BlockChain

	refHook func() // Hook is invoked when the requested state is referenced
	relHook func() // Hook is invoked when the requested state is released

	historical     *rpc.Client
	mockHistorical *mockHistoricalBackend
}

// testBackend creates a new test backend. OBS: After test is done, teardown must be
// invoked in order to release associated resources.
func newTestBackend(t *testing.T, n int, gspec *core.Genesis, generator func(i int, b *core.BlockGen)) *testBackend {
	mock := new(mockHistoricalBackend)
	historicalAddr := newMockHistoricalBackend(t, mock)

	historicalClient, err := rpc.Dial(historicalAddr)
	if err != nil {
		t.Fatalf("error making historical client: %v", err)
	}

	backend := &testBackend{
		chainConfig:    gspec.Config,
		engine:         ethash.NewFaker(),
		chaindb:        rawdb.NewMemoryDatabase(),
		historical:     historicalClient,
		mockHistorical: mock,
	}
	// Generate blocks for testing
	_, blocks, _ := core.GenerateChainWithGenesis(gspec, backend.engine, n, generator)

	// Import the canonical chain
	cacheConfig := &core.CacheConfig{
		TrieCleanLimit:    256,
		TrieDirtyLimit:    256,
		TrieTimeLimit:     5 * time.Minute,
		SnapshotLimit:     0,
		TrieDirtyDisabled: true, // Archive mode
	}
	chain, err := core.NewBlockChain(backend.chaindb, cacheConfig, gspec, nil, backend.engine, vm.Config{}, nil, nil)
	if err != nil {
		t.Fatalf("failed to create tester chain: %v", err)
	}
	if n, err := chain.InsertChain(blocks); err != nil {
		t.Fatalf("block %d: failed to insert into chain: %v", n, err)
	}
	backend.chain = chain
	return backend
}

func (b *testBackend) HeaderByHash(ctx context.Context, hash common.Hash) (*types.Header, error) {
	return b.chain.GetHeaderByHash(hash), nil
}

func (b *testBackend) HeaderByNumber(ctx context.Context, number rpc.BlockNumber) (*types.Header, error) {
	if number == rpc.PendingBlockNumber || number == rpc.LatestBlockNumber {
		return b.chain.CurrentHeader(), nil
	}
	return b.chain.GetHeaderByNumber(uint64(number)), nil
}

func (b *testBackend) BlockByHash(ctx context.Context, hash common.Hash) (*types.Block, error) {
	return b.chain.GetBlockByHash(hash), nil
}

func (b *testBackend) BlockByNumber(ctx context.Context, number rpc.BlockNumber) (*types.Block, error) {
	if number == rpc.PendingBlockNumber || number == rpc.LatestBlockNumber {
		return b.chain.GetBlockByNumber(b.chain.CurrentBlock().Number.Uint64()), nil
	}
	return b.chain.GetBlockByNumber(uint64(number)), nil
}

func (b *testBackend) GetTransaction(ctx context.Context, txHash common.Hash) (*types.Transaction, common.Hash, uint64, uint64, error) {
	tx, hash, blockNumber, index := rawdb.ReadTransaction(b.chaindb, txHash)
	if tx == nil {
		return nil, common.Hash{}, 0, 0, errTransactionNotFound
	}
	return tx, hash, blockNumber, index, nil
}

func (b *testBackend) RPCGasCap() uint64 {
	return 25000000
}

func (b *testBackend) ChainConfig() *params.ChainConfig {
	return b.chainConfig
}

// [Scroll: START]
func (b *testBackend) CacheConfig() *core.CacheConfig {
	return b.chain.CacheConfig()
}

// [Scroll: END]

func (b *testBackend) Engine() consensus.Engine {
	return b.engine
}

func (b *testBackend) ChainDb() ethdb.Database {
	return b.chaindb
}

// teardown releases the associated resources.
func (b *testBackend) teardown() {
	b.chain.Stop()
}

func (b *testBackend) StateAtBlock(ctx context.Context, block *types.Block, reexec uint64, base *state.StateDB, readOnly bool, preferDisk bool) (*state.StateDB, StateReleaseFunc, error) {
	statedb, err := b.chain.StateAt(block.Root())
	if err != nil {
		return nil, nil, errStateNotFound
	}
	if b.refHook != nil {
		b.refHook()
	}
	release := func() {
		if b.relHook != nil {
			b.relHook()
		}
	}
	return statedb, release, nil
}

func (b *testBackend) StateAtTransaction(ctx context.Context, block *types.Block, txIndex int, reexec uint64) (*core.Message, vm.BlockContext, *state.StateDB, StateReleaseFunc, error) {
	parent := b.chain.GetBlock(block.ParentHash(), block.NumberU64()-1)
	if parent == nil {
		return nil, vm.BlockContext{}, nil, nil, errBlockNotFound
	}
	statedb, release, err := b.StateAtBlock(ctx, parent, reexec, nil, true, false)
	if err != nil {
		return nil, vm.BlockContext{}, nil, nil, errStateNotFound
	}
	if txIndex == 0 && len(block.Transactions()) == 0 {
		return nil, vm.BlockContext{}, statedb, release, nil
	}
	// Recompute transactions up to the target index.
	signer := types.MakeSigner(b.chainConfig, block.Number())
	for idx, tx := range block.Transactions() {
		msg, _ := core.TransactionToMessage(tx, signer, block.BaseFee())
		txContext := core.NewEVMTxContext(msg)
		context := core.NewEVMBlockContext(block.Header(), b.chain, nil, b.chainConfig, statedb)
		if idx == txIndex {
			return msg, context, statedb, release, nil
		}
		vmenv := vm.NewEVM(context, txContext, statedb, b.chainConfig, vm.Config{})
		if _, err := core.ApplyMessage(vmenv, msg, new(core.GasPool).AddGas(tx.Gas())); err != nil {
			return nil, vm.BlockContext{}, nil, nil, fmt.Errorf("transaction %#x failed: %v", tx.Hash(), err)
		}
		statedb.Finalise(vmenv.ChainConfig().IsEIP158(block.Number()))
	}
	return nil, vm.BlockContext{}, nil, nil, fmt.Errorf("transaction index %d out of range for block %#x", txIndex, block.Hash())
}

func (b *testBackend) HistoricalRPCService() *rpc.Client {
	return b.historical
}

func TestTraceCall(t *testing.T) {
	t.Parallel()

	// Initialize test accounts
	accounts := newAccounts(3)
	genesis := &core.Genesis{
		Config: params.TestChainConfig,
		Alloc: core.GenesisAlloc{
			accounts[0].addr: {Balance: big.NewInt(params.Ether)},
			accounts[1].addr: {Balance: big.NewInt(params.Ether)},
			accounts[2].addr: {Balance: big.NewInt(params.Ether)},
		},
	}
	genBlocks := 10
	signer := types.HomesteadSigner{}
	backend := newTestBackend(t, genBlocks, genesis, func(i int, b *core.BlockGen) {
		// Transfer from account[0] to account[1]
		//    value: 1000 wei
		//    fee:   0 wei
		tx, _ := types.SignTx(types.NewTransaction(uint64(i), accounts[1].addr, big.NewInt(1000), params.TxGas, b.BaseFee(), nil), signer, accounts[0].key)
		b.AddTx(tx)
	})
	defer backend.teardown()
	api := NewAPI(backend)
	var testSuite = []struct {
		blockNumber rpc.BlockNumber
		call        ethapi.TransactionArgs
		config      *TraceCallConfig
		expectErr   error
		expect      string
	}{
		// Standard JSON trace upon the genesis, plain transfer.
		{
			blockNumber: rpc.BlockNumber(0),
			call: ethapi.TransactionArgs{
				From:  &accounts[0].addr,
				To:    &accounts[1].addr,
				Value: (*hexutil.Big)(big.NewInt(1000)),
			},
			config:    nil,
			expectErr: nil,
			expect:    `{"gas":21000,"failed":false,"returnValue":"","structLogs":[]}`,
		},
		// Standard JSON trace upon the head, plain transfer.
		{
			blockNumber: rpc.BlockNumber(genBlocks),
			call: ethapi.TransactionArgs{
				From:  &accounts[0].addr,
				To:    &accounts[1].addr,
				Value: (*hexutil.Big)(big.NewInt(1000)),
			},
			config:    nil,
			expectErr: nil,
			expect:    `{"gas":21000,"failed":false,"returnValue":"","structLogs":[]}`,
		},
		// Standard JSON trace upon the non-existent block, error expects
		{
			blockNumber: rpc.BlockNumber(genBlocks + 1),
			call: ethapi.TransactionArgs{
				From:  &accounts[0].addr,
				To:    &accounts[1].addr,
				Value: (*hexutil.Big)(big.NewInt(1000)),
			},
			config:    nil,
			expectErr: fmt.Errorf("block #%d %w", genBlocks+1, ethereum.NotFound),
			//expect:    nil,
		},
		// Kroma: Trace block that doesn't exist anywhere
		{
			blockNumber: rpc.BlockNumber(39347856),
			call: ethapi.TransactionArgs{
				From:  &accounts[0].addr,
				To:    &accounts[1].addr,
				Value: (*hexutil.Big)(big.NewInt(1000)),
			},
			config:    nil,
			expectErr: fmt.Errorf("block #39347856 %w", ethereum.NotFound),
		},
		// Standard JSON trace upon the latest block
		{
			blockNumber: rpc.LatestBlockNumber,
			call: ethapi.TransactionArgs{
				From:  &accounts[0].addr,
				To:    &accounts[1].addr,
				Value: (*hexutil.Big)(big.NewInt(1000)),
			},
			config:    nil,
			expectErr: nil,
			expect:    `{"gas":21000,"failed":false,"returnValue":"","structLogs":[]}`,
		},
		// Tracing on 'pending' should fail:
		{
			blockNumber: rpc.PendingBlockNumber,
			call: ethapi.TransactionArgs{
				From:  &accounts[0].addr,
				To:    &accounts[1].addr,
				Value: (*hexutil.Big)(big.NewInt(1000)),
			},
			config:    nil,
			expectErr: errors.New("tracing on top of pending is not supported"),
		},
		{
			blockNumber: rpc.LatestBlockNumber,
			call: ethapi.TransactionArgs{
				From:  &accounts[0].addr,
				Input: &hexutil.Bytes{0x43}, // blocknumber
			},
			config: &TraceCallConfig{
				BlockOverrides: &ethapi.BlockOverrides{Number: (*hexutil.Big)(big.NewInt(0x1337))},
			},
			expectErr: nil,
			// [Scroll: START]
			expect: ` {"gas":53018,"failed":false,"returnValue":"","accountAfter":null,"structLogs":[{"pc":0,"op":"NUMBER","gas":24946984,"gasCost":2,"depth":1},{"pc":1,"op":"STOP","gas":24946982,"gasCost":0,"depth":1,"stack":["0x1337"]}]}`,
			// [Scroll: END]
		},
	}
	for i, testspec := range testSuite {
		result, err := api.TraceCall(context.Background(), testspec.call, rpc.BlockNumberOrHash{BlockNumber: &testspec.blockNumber}, testspec.config)
		if testspec.expectErr != nil {
			if err == nil {
				t.Errorf("test %d: expect error %v, got nothing", i, testspec.expectErr)
				continue
			}
			// Have to introduce this diff to reflect the fact that errors
			// from the upstream will not preserve pointer equality.
			if err.Error() != testspec.expectErr.Error() {
				t.Errorf("test %d: error mismatch, want %v, got %v", i, testspec.expectErr, err)
			}
		} else {
			if err != nil {
				t.Errorf("test %d: expect no error, got %v", i, err)
				continue
			}
			var have *types.ExecutionResult
			if err := json.Unmarshal(result.(json.RawMessage), &have); err != nil {
				t.Errorf("test %d: failed to unmarshal result %v", i, err)
			}
			var want *types.ExecutionResult
			if err := json.Unmarshal([]byte(testspec.expect), &want); err != nil {
				t.Errorf("test %d: failed to unmarshal result %v", i, err)
			}
			if !reflect.DeepEqual(have, want) {
				t.Errorf("test %d: result mismatch, want %v, got %v", i, testspec.expect, string(result.(json.RawMessage)))
			}
		}
	}
}

func TestTraceTransaction(t *testing.T) {
	t.Parallel()

	// Initialize test accounts
	accounts := newAccounts(2)
	genesis := &core.Genesis{
		Config: params.TestChainConfig,
		Alloc: core.GenesisAlloc{
			accounts[0].addr: {Balance: big.NewInt(params.Ether)},
			accounts[1].addr: {Balance: big.NewInt(params.Ether)},
		},
	}
	target := common.Hash{}
	signer := types.HomesteadSigner{}
	backend := newTestBackend(t, 1, genesis, func(i int, b *core.BlockGen) {
		// Transfer from account[0] to account[1]
		//    value: 1000 wei
		//    fee:   0 wei
		tx, _ := types.SignTx(types.NewTransaction(uint64(i), accounts[1].addr, big.NewInt(1000), params.TxGas, b.BaseFee(), nil), signer, accounts[0].key)
		b.AddTx(tx)
		target = tx.Hash()
	})
	defer backend.chain.Stop()
	api := NewAPI(backend)
	result, err := api.TraceTransaction(context.Background(), target, nil)
	if err != nil {
		t.Errorf("Failed to trace transaction %v", err)
	}
	var have *types.ExecutionResult
	if err := json.Unmarshal(result.(json.RawMessage), &have); err != nil {
		t.Errorf("failed to unmarshal result %v", err)
	}
	if !reflect.DeepEqual(have, &types.ExecutionResult{
		Gas:         params.TxGas,
		Failed:      false,
		ReturnValue: "",
		StructLogs:  []*types.StructLogRes{},
	}) {
		t.Error("Transaction tracing result is different")
	}
}
func TestTraceTransactionHistorical(t *testing.T) {
	t.Parallel()

	// Initialize test accounts
	accounts := newAccounts(2)
	genesis := &core.Genesis{
		Config: params.OptimismTestConfig,
		Alloc: core.GenesisAlloc{
			accounts[0].addr: {Balance: big.NewInt(params.Ether)},
			accounts[1].addr: {Balance: big.NewInt(params.Ether)},
		},
	}
	target := common.Hash{}
	signer := types.HomesteadSigner{}
	backend := newTestBackend(t, 1, genesis, func(i int, b *core.BlockGen) {
		// Transfer from account[0] to account[1]
		//    value: 1000 wei
		//    fee:   0 wei
		tx, _ := types.SignTx(types.NewTransaction(uint64(i), accounts[1].addr, big.NewInt(1000), params.TxGas, b.BaseFee(), nil), signer, accounts[0].key)
		b.AddTx(tx)
		target = tx.Hash()
	})
	defer backend.mockHistorical.AssertExpectations(t)
	defer backend.chain.Stop()
	backend.mockHistorical.ExpectTraceTransaction(
		target,
		nil,
		logger.ExecutionResult{
			Gas:         params.TxGas,
			Failed:      false,
			ReturnValue: "",
			StructLogs:  []logger.StructLogRes{},
		},
		nil)
	api := NewAPI(backend)
	result, err := api.TraceTransaction(context.Background(), target, nil)
	if err != nil {
		t.Errorf("Failed to trace transaction %v", err)
	}
	var have *logger.ExecutionResult
	spew.Dump(result)
	if err := json.Unmarshal(result.(json.RawMessage), &have); err != nil {
		t.Errorf("failed to unmarshal result %v", err)
	}
	if !reflect.DeepEqual(have, &logger.ExecutionResult{
		Gas:         params.TxGas,
		Failed:      false,
		ReturnValue: "",
		StructLogs:  []logger.StructLogRes{},
	}) {
		t.Error("Transaction tracing result is different")
	}
}

func TestTraceBlock(t *testing.T) {
	t.Parallel()

	// Initialize test accounts
	accounts := newAccounts(3)
	genesis := &core.Genesis{
		Config: params.TestChainConfig,
		Alloc: core.GenesisAlloc{
			accounts[0].addr: {Balance: big.NewInt(params.Ether)},
			accounts[1].addr: {Balance: big.NewInt(params.Ether)},
			accounts[2].addr: {Balance: big.NewInt(params.Ether)},
		},
	}
	genBlocks := 10
	signer := types.HomesteadSigner{}
	backend := newTestBackend(t, genBlocks, genesis, func(i int, b *core.BlockGen) {
		// Transfer from account[0] to account[1]
		//    value: 1000 wei
		//    fee:   0 wei
		tx, _ := types.SignTx(types.NewTransaction(uint64(i), accounts[1].addr, big.NewInt(1000), params.TxGas, b.BaseFee(), nil), signer, accounts[0].key)
		b.AddTx(tx)
	})
	defer backend.chain.Stop()
	api := NewAPI(backend)

	var testSuite = []struct {
		blockNumber rpc.BlockNumber
		config      *TraceConfig
		want        string
		expectErr   error
	}{
		// Trace genesis block, expect error
		{
			blockNumber: rpc.BlockNumber(0),
			expectErr:   errors.New("genesis is not traceable"),
		},
		// Trace head block
		{
			blockNumber: rpc.BlockNumber(genBlocks),
			// [Scroll: START]
			want: `[{"result":{"gas":21000,"failed":false,"returnValue":"","accountAfter":null,"structLogs":[]}}]`,
			// [Scroll: END]
		},
		// Trace non-existent block
		{
			blockNumber: rpc.BlockNumber(genBlocks + 1),
			expectErr:   fmt.Errorf("block #%d %w", genBlocks+1, ethereum.NotFound),
		},
		// Trace latest block
		{
			blockNumber: rpc.LatestBlockNumber,
			// [Scroll: START]
			want: `[{"result":{"gas":21000,"failed":false,"returnValue":"","accountAfter":null,"structLogs":[]}}]`,
			// [Scroll: EMD]
		},
		// Trace pending block
		{
			blockNumber: rpc.PendingBlockNumber,
			// [Scroll: START]
			want: `[{"result":{"gas":21000,"failed":false,"returnValue":"","accountAfter":null,"structLogs":[]}}]`,
			// [Scroll: END]
		},
	}
	for i, tc := range testSuite {
		result, err := api.TraceBlockByNumber(context.Background(), tc.blockNumber, tc.config)
		if tc.expectErr != nil {
			if err == nil {
				t.Errorf("test %d, want error %v", i, tc.expectErr)
				continue
			}
			if err.Error() != tc.expectErr.Error() {
				t.Errorf("test %d: error mismatch, want %v, get %v", i, tc.expectErr, err)
			}
			continue
		}
		if err != nil {
			t.Errorf("test %d, want no error, have %v", i, err)
			continue
		}
		have, _ := json.Marshal(result)
		want := tc.want
		if string(have) != want {
			t.Errorf("test %d, result mismatch, have\n%v\n, want\n%v\n", i, string(have), want)
		}
	}
}

func TestTraceBlockHistorical(t *testing.T) {
	t.Parallel()

	// Initialize test accounts
	accounts := newAccounts(3)
	genesis := &core.Genesis{
		Config: params.OptimismTestConfig,
		Alloc: core.GenesisAlloc{
			accounts[0].addr: {Balance: big.NewInt(params.Ether)},
			accounts[1].addr: {Balance: big.NewInt(params.Ether)},
			accounts[2].addr: {Balance: big.NewInt(params.Ether)},
		},
	}
	genBlocks := 10
	signer := types.HomesteadSigner{}
	backend := newTestBackend(t, genBlocks, genesis, func(i int, b *core.BlockGen) {
		// Transfer from account[0] to account[1]
		//    value: 1000 wei
		//    fee:   0 wei
		tx, _ := types.SignTx(types.NewTransaction(uint64(i), accounts[1].addr, big.NewInt(1000), params.TxGas, b.BaseFee(), nil), signer, accounts[0].key)
		b.AddTx(tx)
	})
	defer backend.mockHistorical.AssertExpectations(t)
	defer backend.chain.Stop()
	api := NewAPI(backend)

	var expectErr error
	var config *TraceConfig
	blockNumber := rpc.BlockNumber(3)
	want := `[{"result":{"failed":false,"gas":21000,"returnValue":"","structLogs":[]}}]`
	var ret []*txTraceResult
	_ = json.Unmarshal([]byte(want), &ret)

	backend.mockHistorical.ExpectTraceBlockByNumber(blockNumber, config, ret, nil)

	result, err := api.TraceBlockByNumber(context.Background(), blockNumber, config)
	if expectErr != nil {
		if err == nil {
			t.Errorf("want error %v", expectErr)
		}
		if !reflect.DeepEqual(err, expectErr) {
			t.Errorf("error mismatch, want %v, get %v", expectErr, err)
		}
	}
	if err != nil {
		t.Errorf("want no error, have %v", err)
	}
	have, _ := json.Marshal(result)
	if string(have) != want {
		t.Errorf("result mismatch, have\n%v\n, want\n%v\n", string(have), want)
	}
}

func TestTracingWithOverrides(t *testing.T) {
	t.Parallel()
	// Initialize test accounts
	accounts := newAccounts(3)
	storageAccount := common.Address{0x13, 37}
	genesis := &core.Genesis{
		Config: params.TestChainConfig,
		Alloc: core.GenesisAlloc{
			accounts[0].addr: {Balance: big.NewInt(params.Ether)},
			accounts[1].addr: {Balance: big.NewInt(params.Ether)},
			accounts[2].addr: {Balance: big.NewInt(params.Ether)},
			// An account with existing storage
			storageAccount: {
				Balance: new(big.Int),
				Storage: map[common.Hash]common.Hash{
					common.HexToHash("0x03"): common.HexToHash("0x33"),
					common.HexToHash("0x04"): common.HexToHash("0x44"),
				},
			},
		},
	}
	genBlocks := 10
	signer := types.HomesteadSigner{}
	backend := newTestBackend(t, genBlocks, genesis, func(i int, b *core.BlockGen) {
		// Transfer from account[0] to account[1]
		//    value: 1000 wei
		//    fee:   0 wei
		tx, _ := types.SignTx(types.NewTransaction(uint64(i), accounts[1].addr, big.NewInt(1000), params.TxGas, b.BaseFee(), nil), signer, accounts[0].key)
		b.AddTx(tx)
	})
	defer backend.chain.Stop()
	api := NewAPI(backend)
	randomAccounts := newAccounts(3)
	type res struct {
		Gas         int
		Failed      bool
		ReturnValue string
	}
	var testSuite = []struct {
		blockNumber rpc.BlockNumber
		call        ethapi.TransactionArgs
		config      *TraceCallConfig
		expectErr   error
		want        string
	}{
		// Call which can only succeed if state is state overridden
		{
			blockNumber: rpc.LatestBlockNumber,
			call: ethapi.TransactionArgs{
				From:  &randomAccounts[0].addr,
				To:    &randomAccounts[1].addr,
				Value: (*hexutil.Big)(big.NewInt(1000)),
			},
			config: &TraceCallConfig{
				StateOverrides: &ethapi.StateOverride{
					randomAccounts[0].addr: ethapi.OverrideAccount{Balance: newRPCBalance(new(big.Int).Mul(big.NewInt(1), big.NewInt(params.Ether)))},
				},
			},
			want: `{"gas":21000,"failed":false,"returnValue":""}`,
		},
		// Invalid call without state overriding
		{
			blockNumber: rpc.LatestBlockNumber,
			call: ethapi.TransactionArgs{
				From:  &randomAccounts[0].addr,
				To:    &randomAccounts[1].addr,
				Value: (*hexutil.Big)(big.NewInt(1000)),
			},
			config:    &TraceCallConfig{},
			expectErr: core.ErrInsufficientFunds,
		},
		// Successful simple contract call
		//
		// // SPDX-License-Identifier: GPL-3.0
		//
		//  pragma solidity >=0.7.0 <0.8.0;
		//
		//  /**
		//   * @title Storage
		//   * @dev Store & retrieve value in a variable
		//   */
		//  contract Storage {
		//      uint256 public number;
		//      constructor() {
		//          number = block.number;
		//      }
		//  }
		{
			blockNumber: rpc.LatestBlockNumber,
			call: ethapi.TransactionArgs{
				From: &randomAccounts[0].addr,
				To:   &randomAccounts[2].addr,
				Data: newRPCBytes(common.Hex2Bytes("8381f58a")), // call number()
			},
			config: &TraceCallConfig{
				//Tracer: &tracer,
				StateOverrides: &ethapi.StateOverride{
					randomAccounts[2].addr: ethapi.OverrideAccount{
						Code:      newRPCBytes(common.Hex2Bytes("6080604052348015600f57600080fd5b506004361060285760003560e01c80638381f58a14602d575b600080fd5b60336049565b6040518082815260200191505060405180910390f35b6000548156fea2646970667358221220eab35ffa6ab2adfe380772a48b8ba78e82a1b820a18fcb6f59aa4efb20a5f60064736f6c63430007040033")),
						StateDiff: newStates([]common.Hash{{}}, []common.Hash{common.BigToHash(big.NewInt(123))}),
					},
				},
			},
			want: `{"gas":23347,"failed":false,"returnValue":"000000000000000000000000000000000000000000000000000000000000007b"}`,
		},
		{ // Override blocknumber
			blockNumber: rpc.LatestBlockNumber,
			call: ethapi.TransactionArgs{
				From: &accounts[0].addr,
				// BLOCKNUMBER PUSH1 MSTORE
				Input: newRPCBytes(common.Hex2Bytes("4360005260206000f3")),
				//&hexutil.Bytes{0x43}, // blocknumber
			},
			config: &TraceCallConfig{
				BlockOverrides: &ethapi.BlockOverrides{Number: (*hexutil.Big)(big.NewInt(0x1337))},
			},
			want: `{"gas":59537,"failed":false,"returnValue":"0000000000000000000000000000000000000000000000000000000000001337"}`,
		},
		{ // Override blocknumber, and query a blockhash
			blockNumber: rpc.LatestBlockNumber,
			call: ethapi.TransactionArgs{
				From: &accounts[0].addr,
				Input: &hexutil.Bytes{
					0x60, 0x00, 0x40, // BLOCKHASH(0)
					0x60, 0x00, 0x52, // STORE memory offset 0
					0x61, 0x13, 0x36, 0x40, // BLOCKHASH(0x1336)
					0x60, 0x20, 0x52, // STORE memory offset 32
					0x61, 0x13, 0x37, 0x40, // BLOCKHASH(0x1337)
					0x60, 0x40, 0x52, // STORE memory offset 64
					0x60, 0x60, 0x60, 0x00, 0xf3, // RETURN (0-96)

				}, // blocknumber
			},
			config: &TraceCallConfig{
				BlockOverrides: &ethapi.BlockOverrides{Number: (*hexutil.Big)(big.NewInt(0x1337))},
			},
			want: `{"gas":72666,"failed":false,"returnValue":"000000000000000000000000000000000000000000000000000000000000000000000000000000000000000000000000000000000000000000000000000000000000000000000000000000000000000000000000000000000000000000000000"}`,
		},
		/*
			pragma solidity =0.8.12;

			contract Test {
			    uint private x;

			    function test2() external {
			        x = 1337;
			        revert();
			    }

			    function test() external returns (uint) {
			        x = 1;
			        try this.test2() {} catch (bytes memory) {}
			        return x;
			    }
			}
		*/
		{ // First with only code override, not storage override
			blockNumber: rpc.LatestBlockNumber,
			call: ethapi.TransactionArgs{
				From: &randomAccounts[0].addr,
				To:   &randomAccounts[2].addr,
				Data: newRPCBytes(common.Hex2Bytes("f8a8fd6d")), //
			},
			config: &TraceCallConfig{
				StateOverrides: &ethapi.StateOverride{
					randomAccounts[2].addr: ethapi.OverrideAccount{
						Code: newRPCBytes(common.Hex2Bytes("6080604052348015600f57600080fd5b506004361060325760003560e01c806366e41cb7146037578063f8a8fd6d14603f575b600080fd5b603d6057565b005b60456062565b60405190815260200160405180910390f35b610539600090815580fd5b60006001600081905550306001600160a01b03166366e41cb76040518163ffffffff1660e01b8152600401600060405180830381600087803b15801560a657600080fd5b505af192505050801560b6575060015b60e9573d80801560e1576040519150601f19603f3d011682016040523d82523d6000602084013e60e6565b606091505b50505b506000549056fea26469706673582212205ce45de745a5308f713cb2f448589177ba5a442d1a2eff945afaa8915961b4d064736f6c634300080c0033")),
					},
				},
			},
			want: `{"gas":44100,"failed":false,"returnValue":"0000000000000000000000000000000000000000000000000000000000000001"}`,
		},
		{ // Same again, this time with storage override
			blockNumber: rpc.LatestBlockNumber,
			call: ethapi.TransactionArgs{
				From: &randomAccounts[0].addr,
				To:   &randomAccounts[2].addr,
				Data: newRPCBytes(common.Hex2Bytes("f8a8fd6d")), //
			},
			config: &TraceCallConfig{
				StateOverrides: &ethapi.StateOverride{
					randomAccounts[2].addr: ethapi.OverrideAccount{
						Code:  newRPCBytes(common.Hex2Bytes("6080604052348015600f57600080fd5b506004361060325760003560e01c806366e41cb7146037578063f8a8fd6d14603f575b600080fd5b603d6057565b005b60456062565b60405190815260200160405180910390f35b610539600090815580fd5b60006001600081905550306001600160a01b03166366e41cb76040518163ffffffff1660e01b8152600401600060405180830381600087803b15801560a657600080fd5b505af192505050801560b6575060015b60e9573d80801560e1576040519150601f19603f3d011682016040523d82523d6000602084013e60e6565b606091505b50505b506000549056fea26469706673582212205ce45de745a5308f713cb2f448589177ba5a442d1a2eff945afaa8915961b4d064736f6c634300080c0033")),
						State: newStates([]common.Hash{{}}, []common.Hash{{}}),
					},
				},
			},
			//want: `{"gas":46900,"failed":false,"returnValue":"0000000000000000000000000000000000000000000000000000000000000539"}`,
			want: `{"gas":44100,"failed":false,"returnValue":"0000000000000000000000000000000000000000000000000000000000000001"}`,
		},
		{ // No state override
			blockNumber: rpc.LatestBlockNumber,
			call: ethapi.TransactionArgs{
				From: &randomAccounts[0].addr,
				To:   &storageAccount,
				Data: newRPCBytes(common.Hex2Bytes("f8a8fd6d")), //
			},
			config: &TraceCallConfig{
				StateOverrides: &ethapi.StateOverride{
					storageAccount: ethapi.OverrideAccount{
						Code: newRPCBytes([]byte{
							// SLOAD(3) + SLOAD(4) (which is 0x77)
							byte(vm.PUSH1), 0x04,
							byte(vm.SLOAD),
							byte(vm.PUSH1), 0x03,
							byte(vm.SLOAD),
							byte(vm.ADD),
							// 0x77 -> MSTORE(0)
							byte(vm.PUSH1), 0x00,
							byte(vm.MSTORE),
							// RETURN (0, 32)
							byte(vm.PUSH1), 32,
							byte(vm.PUSH1), 00,
							byte(vm.RETURN),
						}),
					},
				},
			},
			want: `{"gas":25288,"failed":false,"returnValue":"0000000000000000000000000000000000000000000000000000000000000077"}`,
		},
		{ // Full state override
			// The original storage is
			// 3: 0x33
			// 4: 0x44
			// With a full override, where we set 3:0x11, the slot 4 should be
			// removed. So SLOT(3)+SLOT(4) should be 0x11.
			blockNumber: rpc.LatestBlockNumber,
			call: ethapi.TransactionArgs{
				From: &randomAccounts[0].addr,
				To:   &storageAccount,
				Data: newRPCBytes(common.Hex2Bytes("f8a8fd6d")), //
			},
			config: &TraceCallConfig{
				StateOverrides: &ethapi.StateOverride{
					storageAccount: ethapi.OverrideAccount{
						Code: newRPCBytes([]byte{
							// SLOAD(3) + SLOAD(4) (which is now 0x11 + 0x00)
							byte(vm.PUSH1), 0x04,
							byte(vm.SLOAD),
							byte(vm.PUSH1), 0x03,
							byte(vm.SLOAD),
							byte(vm.ADD),
							// 0x11 -> MSTORE(0)
							byte(vm.PUSH1), 0x00,
							byte(vm.MSTORE),
							// RETURN (0, 32)
							byte(vm.PUSH1), 32,
							byte(vm.PUSH1), 00,
							byte(vm.RETURN),
						}),
						State: newStates(
							[]common.Hash{common.HexToHash("0x03")},
							[]common.Hash{common.HexToHash("0x11")}),
					},
				},
			},
			want: `{"gas":25288,"failed":false,"returnValue":"0000000000000000000000000000000000000000000000000000000000000011"}`,
		},
		{ // Partial state override
			// The original storage is
			// 3: 0x33
			// 4: 0x44
			// With a partial override, where we set 3:0x11, the slot 4 as before.
			// So SLOT(3)+SLOT(4) should be 0x55.
			blockNumber: rpc.LatestBlockNumber,
			call: ethapi.TransactionArgs{
				From: &randomAccounts[0].addr,
				To:   &storageAccount,
				Data: newRPCBytes(common.Hex2Bytes("f8a8fd6d")), //
			},
			config: &TraceCallConfig{
				StateOverrides: &ethapi.StateOverride{
					storageAccount: ethapi.OverrideAccount{
						Code: newRPCBytes([]byte{
							// SLOAD(3) + SLOAD(4) (which is now 0x11 + 0x44)
							byte(vm.PUSH1), 0x04,
							byte(vm.SLOAD),
							byte(vm.PUSH1), 0x03,
							byte(vm.SLOAD),
							byte(vm.ADD),
							// 0x55 -> MSTORE(0)
							byte(vm.PUSH1), 0x00,
							byte(vm.MSTORE),
							// RETURN (0, 32)
							byte(vm.PUSH1), 32,
							byte(vm.PUSH1), 00,
							byte(vm.RETURN),
						}),
						StateDiff: &map[common.Hash]common.Hash{
							common.HexToHash("0x03"): common.HexToHash("0x11"),
						},
					},
				},
			},
			want: `{"gas":25288,"failed":false,"returnValue":"0000000000000000000000000000000000000000000000000000000000000055"}`,
		},
	}
	for i, tc := range testSuite {
		result, err := api.TraceCall(context.Background(), tc.call, rpc.BlockNumberOrHash{BlockNumber: &tc.blockNumber}, tc.config)
		if tc.expectErr != nil {
			if err == nil {
				t.Errorf("test %d: want error %v, have nothing", i, tc.expectErr)
				continue
			}
			if !errors.Is(err, tc.expectErr) {
				t.Errorf("test %d: error mismatch, want %v, have %v", i, tc.expectErr, err)
			}
			continue
		}
		if err != nil {
			t.Errorf("test %d: want no error, have %v", i, err)
			continue
		}
		// Turn result into res-struct
		var (
			have res
			want res
		)
		resBytes, _ := json.Marshal(result)
		json.Unmarshal(resBytes, &have)
		json.Unmarshal([]byte(tc.want), &want)
		if !reflect.DeepEqual(have, want) {
			t.Logf("result: %v\n", string(resBytes))
			t.Errorf("test %d, result mismatch, have\n%v\n, want\n%v\n", i, have, want)
		}
	}
}

type Account struct {
	key  *ecdsa.PrivateKey
	addr common.Address
}

type Accounts []Account

func (a Accounts) Len() int           { return len(a) }
func (a Accounts) Swap(i, j int)      { a[i], a[j] = a[j], a[i] }
func (a Accounts) Less(i, j int) bool { return bytes.Compare(a[i].addr.Bytes(), a[j].addr.Bytes()) < 0 }

func newAccounts(n int) (accounts Accounts) {
	for i := 0; i < n; i++ {
		key, _ := crypto.GenerateKey()
		addr := crypto.PubkeyToAddress(key.PublicKey)
		accounts = append(accounts, Account{key: key, addr: addr})
	}
	sort.Sort(accounts)
	return accounts
}

func newRPCBalance(balance *big.Int) **hexutil.Big {
	rpcBalance := (*hexutil.Big)(balance)
	return &rpcBalance
}

func newRPCBytes(bytes []byte) *hexutil.Bytes {
	rpcBytes := hexutil.Bytes(bytes)
	return &rpcBytes
}

func newStates(keys []common.Hash, vals []common.Hash) *map[common.Hash]common.Hash {
	if len(keys) != len(vals) {
		panic("invalid input")
	}
	m := make(map[common.Hash]common.Hash)
	for i := 0; i < len(keys); i++ {
		m[keys[i]] = vals[i]
	}
	return &m
}

func TestTraceChain(t *testing.T) {
	// Initialize test accounts
	accounts := newAccounts(3)
	genesis := &core.Genesis{
		Config: params.TestChainConfig,
		Alloc: core.GenesisAlloc{
			accounts[0].addr: {Balance: big.NewInt(params.Ether)},
			accounts[1].addr: {Balance: big.NewInt(params.Ether)},
			accounts[2].addr: {Balance: big.NewInt(params.Ether)},
		},
	}
	genBlocks := 50
	signer := types.HomesteadSigner{}

	var (
		ref   uint32 // total refs has made
		rel   uint32 // total rels has made
		nonce uint64
	)
	backend := newTestBackend(t, genBlocks, genesis, func(i int, b *core.BlockGen) {
		// Transfer from account[0] to account[1]
		//    value: 1000 wei
		//    fee:   0 wei
		for j := 0; j < i+1; j++ {
			tx, _ := types.SignTx(types.NewTransaction(nonce, accounts[1].addr, big.NewInt(1000), params.TxGas, b.BaseFee(), nil), signer, accounts[0].key)
			b.AddTx(tx)
			nonce += 1
		}
	})
	backend.refHook = func() { atomic.AddUint32(&ref, 1) }
	backend.relHook = func() { atomic.AddUint32(&rel, 1) }
	api := NewAPI(backend)

	// [Scroll: START]
	single := `{"result":{"gas":21000,"failed":false,"returnValue":"","accountAfter":null,"structLogs":[]}}`
	// [Scroll: END]
	var cases = []struct {
		start  uint64
		end    uint64
		config *TraceConfig
	}{
		{0, 50, nil},  // the entire chain range, blocks [1, 50]
		{10, 20, nil}, // the middle chain range, blocks [11, 20]
	}
	for _, c := range cases {
		ref, rel = 0, 0 // clean up the counters

		from, _ := api.blockByNumber(context.Background(), rpc.BlockNumber(c.start))
		to, _ := api.blockByNumber(context.Background(), rpc.BlockNumber(c.end))
		resCh := api.traceChain(from, to, c.config, nil)

		next := c.start + 1
		for result := range resCh {
			if next != uint64(result.Block) {
				t.Error("Unexpected tracing block")
			}
			if len(result.Traces) != int(next) {
				t.Error("Unexpected tracing result")
			}
			for _, trace := range result.Traces {
				blob, _ := json.Marshal(trace)
				if string(blob) != single {
					t.Error("Unexpected tracing result")
				}
			}
			next += 1
		}
		if next != c.end+1 {
			t.Error("Missing tracing block")
		}
		if ref != rel {
			t.Errorf("Ref and deref actions are not equal, ref %d rel %d", ref, rel)
		}
	}
}<|MERGE_RESOLUTION|>--- conflicted
+++ resolved
@@ -24,19 +24,13 @@
 	"errors"
 	"fmt"
 	"math/big"
-	"net"
-	"net/http"
 	"reflect"
 	"sort"
 	"sync/atomic"
 	"testing"
 	"time"
 
-<<<<<<< HEAD
-	"github.com/davecgh/go-spew/spew"
-=======
 	"github.com/ethereum/go-ethereum"
->>>>>>> e271703f
 	"github.com/ethereum/go-ethereum/common"
 	"github.com/ethereum/go-ethereum/common/hexutil"
 	"github.com/ethereum/go-ethereum/consensus"
@@ -49,10 +43,8 @@
 	"github.com/ethereum/go-ethereum/crypto"
 	"github.com/ethereum/go-ethereum/ethdb"
 	"github.com/ethereum/go-ethereum/internal/ethapi"
-	"github.com/ethereum/go-ethereum/node"
 	"github.com/ethereum/go-ethereum/params"
 	"github.com/ethereum/go-ethereum/rpc"
-	"github.com/stretchr/testify/mock"
 )
 
 var (
@@ -61,66 +53,6 @@
 	errTransactionNotFound = errors.New("transaction not found")
 )
 
-type mockHistoricalBackend struct {
-	mock.Mock
-}
-
-// mockHistoricalBackend does not have a TraceCall, because pre-bedrock there is no debug_traceCall available
-
-func (m *mockHistoricalBackend) TraceBlockByNumber(ctx context.Context, number rpc.BlockNumber, config *TraceConfig) ([]*txTraceResult, error) {
-	ret := m.Mock.MethodCalled("TraceBlockByNumber", number, config)
-	return ret[0].([]*txTraceResult), *ret[1].(*error)
-}
-
-func (m *mockHistoricalBackend) ExpectTraceBlockByNumber(number rpc.BlockNumber, config *TraceConfig, out []*txTraceResult, err error) {
-	m.Mock.On("TraceBlockByNumber", number, config).Once().Return(out, &err)
-}
-
-func (m *mockHistoricalBackend) TraceTransaction(ctx context.Context, hash common.Hash, config *TraceConfig) (interface{}, error) {
-	ret := m.Mock.MethodCalled("TraceTransaction", hash, config)
-	return ret[0], *ret[1].(*error)
-}
-
-func (m *mockHistoricalBackend) ExpectTraceTransaction(hash common.Hash, config *TraceConfig, out interface{}, err error) {
-	jsonOut, _ := json.Marshal(out)
-	m.Mock.On("TraceTransaction", hash, config).Once().Return(json.RawMessage(jsonOut), &err)
-}
-
-func newMockHistoricalBackend(t *testing.T, backend *mockHistoricalBackend) string {
-	s := rpc.NewServer()
-	err := node.RegisterApis([]rpc.API{
-		{
-			Namespace:     "debug",
-			Service:       backend,
-			Public:        true,
-			Authenticated: false,
-		},
-	}, nil, s)
-	if err != nil {
-		t.Fatalf("error creating mock historical backend: %v", err)
-	}
-
-	hdlr := node.NewHTTPHandlerStack(s, []string{"*"}, []string{"*"}, nil)
-	mux := http.NewServeMux()
-	mux.Handle("/", hdlr)
-
-	listener, err := net.Listen("tcp", "127.0.0.1:0")
-	if err != nil {
-		t.Fatalf("error creating mock historical backend listener: %v", err)
-	}
-
-	go func() {
-		httpS := &http.Server{Handler: mux}
-		httpS.Serve(listener)
-
-		t.Cleanup(func() {
-			httpS.Shutdown(context.Background())
-		})
-	}()
-
-	return fmt.Sprintf("http://%s", listener.Addr().String())
-}
-
 type testBackend struct {
 	chainConfig *params.ChainConfig
 	engine      consensus.Engine
@@ -129,28 +61,15 @@
 
 	refHook func() // Hook is invoked when the requested state is referenced
 	relHook func() // Hook is invoked when the requested state is released
-
-	historical     *rpc.Client
-	mockHistorical *mockHistoricalBackend
 }
 
 // testBackend creates a new test backend. OBS: After test is done, teardown must be
 // invoked in order to release associated resources.
 func newTestBackend(t *testing.T, n int, gspec *core.Genesis, generator func(i int, b *core.BlockGen)) *testBackend {
-	mock := new(mockHistoricalBackend)
-	historicalAddr := newMockHistoricalBackend(t, mock)
-
-	historicalClient, err := rpc.Dial(historicalAddr)
-	if err != nil {
-		t.Fatalf("error making historical client: %v", err)
-	}
-
 	backend := &testBackend{
-		chainConfig:    gspec.Config,
-		engine:         ethash.NewFaker(),
-		chaindb:        rawdb.NewMemoryDatabase(),
-		historical:     historicalClient,
-		mockHistorical: mock,
+		chainConfig: gspec.Config,
+		engine:      ethash.NewFaker(),
+		chaindb:     rawdb.NewMemoryDatabase(),
 	}
 	// Generate blocks for testing
 	_, blocks, _ := core.GenerateChainWithGenesis(gspec, backend.engine, n, generator)
@@ -276,10 +195,6 @@
 		statedb.Finalise(vmenv.ChainConfig().IsEIP158(block.Number()))
 	}
 	return nil, vm.BlockContext{}, nil, nil, fmt.Errorf("transaction index %d out of range for block %#x", txIndex, block.Hash())
-}
-
-func (b *testBackend) HistoricalRPCService() *rpc.Client {
-	return b.historical
 }
 
 func TestTraceCall(t *testing.T) {
@@ -471,59 +386,6 @@
 		t.Error("Transaction tracing result is different")
 	}
 }
-func TestTraceTransactionHistorical(t *testing.T) {
-	t.Parallel()
-
-	// Initialize test accounts
-	accounts := newAccounts(2)
-	genesis := &core.Genesis{
-		Config: params.OptimismTestConfig,
-		Alloc: core.GenesisAlloc{
-			accounts[0].addr: {Balance: big.NewInt(params.Ether)},
-			accounts[1].addr: {Balance: big.NewInt(params.Ether)},
-		},
-	}
-	target := common.Hash{}
-	signer := types.HomesteadSigner{}
-	backend := newTestBackend(t, 1, genesis, func(i int, b *core.BlockGen) {
-		// Transfer from account[0] to account[1]
-		//    value: 1000 wei
-		//    fee:   0 wei
-		tx, _ := types.SignTx(types.NewTransaction(uint64(i), accounts[1].addr, big.NewInt(1000), params.TxGas, b.BaseFee(), nil), signer, accounts[0].key)
-		b.AddTx(tx)
-		target = tx.Hash()
-	})
-	defer backend.mockHistorical.AssertExpectations(t)
-	defer backend.chain.Stop()
-	backend.mockHistorical.ExpectTraceTransaction(
-		target,
-		nil,
-		logger.ExecutionResult{
-			Gas:         params.TxGas,
-			Failed:      false,
-			ReturnValue: "",
-			StructLogs:  []logger.StructLogRes{},
-		},
-		nil)
-	api := NewAPI(backend)
-	result, err := api.TraceTransaction(context.Background(), target, nil)
-	if err != nil {
-		t.Errorf("Failed to trace transaction %v", err)
-	}
-	var have *logger.ExecutionResult
-	spew.Dump(result)
-	if err := json.Unmarshal(result.(json.RawMessage), &have); err != nil {
-		t.Errorf("failed to unmarshal result %v", err)
-	}
-	if !reflect.DeepEqual(have, &logger.ExecutionResult{
-		Gas:         params.TxGas,
-		Failed:      false,
-		ReturnValue: "",
-		StructLogs:  []logger.StructLogRes{},
-	}) {
-		t.Error("Transaction tracing result is different")
-	}
-}
 
 func TestTraceBlock(t *testing.T) {
 	t.Parallel()
@@ -609,59 +471,6 @@
 		if string(have) != want {
 			t.Errorf("test %d, result mismatch, have\n%v\n, want\n%v\n", i, string(have), want)
 		}
-	}
-}
-
-func TestTraceBlockHistorical(t *testing.T) {
-	t.Parallel()
-
-	// Initialize test accounts
-	accounts := newAccounts(3)
-	genesis := &core.Genesis{
-		Config: params.OptimismTestConfig,
-		Alloc: core.GenesisAlloc{
-			accounts[0].addr: {Balance: big.NewInt(params.Ether)},
-			accounts[1].addr: {Balance: big.NewInt(params.Ether)},
-			accounts[2].addr: {Balance: big.NewInt(params.Ether)},
-		},
-	}
-	genBlocks := 10
-	signer := types.HomesteadSigner{}
-	backend := newTestBackend(t, genBlocks, genesis, func(i int, b *core.BlockGen) {
-		// Transfer from account[0] to account[1]
-		//    value: 1000 wei
-		//    fee:   0 wei
-		tx, _ := types.SignTx(types.NewTransaction(uint64(i), accounts[1].addr, big.NewInt(1000), params.TxGas, b.BaseFee(), nil), signer, accounts[0].key)
-		b.AddTx(tx)
-	})
-	defer backend.mockHistorical.AssertExpectations(t)
-	defer backend.chain.Stop()
-	api := NewAPI(backend)
-
-	var expectErr error
-	var config *TraceConfig
-	blockNumber := rpc.BlockNumber(3)
-	want := `[{"result":{"failed":false,"gas":21000,"returnValue":"","structLogs":[]}}]`
-	var ret []*txTraceResult
-	_ = json.Unmarshal([]byte(want), &ret)
-
-	backend.mockHistorical.ExpectTraceBlockByNumber(blockNumber, config, ret, nil)
-
-	result, err := api.TraceBlockByNumber(context.Background(), blockNumber, config)
-	if expectErr != nil {
-		if err == nil {
-			t.Errorf("want error %v", expectErr)
-		}
-		if !reflect.DeepEqual(err, expectErr) {
-			t.Errorf("error mismatch, want %v, get %v", expectErr, err)
-		}
-	}
-	if err != nil {
-		t.Errorf("want no error, have %v", err)
-	}
-	have, _ := json.Marshal(result)
-	if string(have) != want {
-		t.Errorf("result mismatch, have\n%v\n, want\n%v\n", string(have), want)
 	}
 }
 
