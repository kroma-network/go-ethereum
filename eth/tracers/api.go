// Copyright 2021 The go-ethereum Authors
// This file is part of the go-ethereum library.
//
// The go-ethereum library is free software: you can redistribute it and/or modify
// it under the terms of the GNU Lesser General Public License as published by
// the Free Software Foundation, either version 3 of the License, or
// (at your option) any later version.
//
// The go-ethereum library is distributed in the hope that it will be useful,
// but WITHOUT ANY WARRANTY; without even the implied warranty of
// MERCHANTABILITY or FITNESS FOR A PARTICULAR PURPOSE. See the
// GNU Lesser General Public License for more details.
//
// You should have received a copy of the GNU Lesser General Public License
// along with the go-ethereum library. If not, see <http://www.gnu.org/licenses/>.

package tracers

import (
	"bufio"
	"bytes"
	"context"
	"encoding/json"
	"errors"
	"fmt"
	"math/big"
	"os"
	"runtime"
	"sync"
	"time"

	"github.com/ethereum/go-ethereum"
	"github.com/ethereum/go-ethereum/common"
	"github.com/ethereum/go-ethereum/common/hexutil"
	"github.com/ethereum/go-ethereum/consensus"
	"github.com/ethereum/go-ethereum/core"
	"github.com/ethereum/go-ethereum/core/rawdb"
	"github.com/ethereum/go-ethereum/core/state"
	"github.com/ethereum/go-ethereum/core/types"
	"github.com/ethereum/go-ethereum/core/vm"
	"github.com/ethereum/go-ethereum/ethdb"
	"github.com/ethereum/go-ethereum/internal/ethapi"
	"github.com/ethereum/go-ethereum/log"
	"github.com/ethereum/go-ethereum/params"
	"github.com/ethereum/go-ethereum/rlp"
	"github.com/ethereum/go-ethereum/rpc"
)

const (
	// defaultTraceTimeout is the amount of time a single transaction can execute
	// by default before being forcefully aborted.
	defaultTraceTimeout = 5 * time.Second

	// defaultTraceReexec is the number of blocks the tracer is willing to go back
	// and reexecute to produce missing historical state necessary to run a specific
	// trace.
	defaultTraceReexec = uint64(128)

	// defaultTracechainMemLimit is the size of the triedb, at which traceChain
	// switches over and tries to use a disk-backed database instead of building
	// on top of memory.
	// For non-archive nodes, this limit _will_ be overblown, as disk-backed tries
	// will only be found every ~15K blocks or so.
	defaultTracechainMemLimit = common.StorageSize(500 * 1024 * 1024)

	// maximumPendingTraceStates is the maximum number of states allowed waiting
	// for tracing. The creation of trace state will be paused if the unused
	// trace states exceed this limit.
	maximumPendingTraceStates = 128
)

// StateReleaseFunc is used to deallocate resources held by constructing a
// historical state for tracing purposes.
type StateReleaseFunc func()

// Backend interface provides the common API services (that are provided by
// both full and light clients) with access to necessary functions.
type Backend interface {
	HeaderByHash(ctx context.Context, hash common.Hash) (*types.Header, error)
	HeaderByNumber(ctx context.Context, number rpc.BlockNumber) (*types.Header, error)
	BlockByHash(ctx context.Context, hash common.Hash) (*types.Block, error)
	BlockByNumber(ctx context.Context, number rpc.BlockNumber) (*types.Block, error)
	GetTransaction(ctx context.Context, txHash common.Hash) (*types.Transaction, common.Hash, uint64, uint64, error)
	RPCGasCap() uint64
	ChainConfig() *params.ChainConfig
	// [Scroll: START]
	CacheConfig() *core.CacheConfig
	// [Scroll: END]
	Engine() consensus.Engine
	ChainDb() ethdb.Database
	StateAtBlock(ctx context.Context, block *types.Block, reexec uint64, base *state.StateDB, readOnly bool, preferDisk bool) (*state.StateDB, StateReleaseFunc, error)
	StateAtTransaction(ctx context.Context, block *types.Block, txIndex int, reexec uint64) (*core.Message, vm.BlockContext, *state.StateDB, StateReleaseFunc, error)
	HistoricalRPCService() *rpc.Client
}

// API is the collection of tracing APIs exposed over the private debugging endpoint.
type API struct {
	backend Backend
}

// NewAPI creates a new API definition for the tracing methods of the Ethereum service.
func NewAPI(backend Backend) *API {
	return &API{backend: backend}
}

type chainContext struct {
	api *API
	ctx context.Context
}

func (context *chainContext) Engine() consensus.Engine {
	return context.api.backend.Engine()
}

func (context *chainContext) GetHeader(hash common.Hash, number uint64) *types.Header {
	header, err := context.api.backend.HeaderByNumber(context.ctx, rpc.BlockNumber(number))
	if err != nil {
		return nil
	}
	if header.Hash() == hash {
		return header
	}
	header, err = context.api.backend.HeaderByHash(context.ctx, hash)
	if err != nil {
		return nil
	}
	return header
}

// chainContext constructs the context reader which is used by the evm for reading
// the necessary chain context.
func (api *API) chainContext(ctx context.Context) core.ChainContext {
	return &chainContext{api: api, ctx: ctx}
}

// blockByNumber is the wrapper of the chain access function offered by the backend.
// It will return an error if the block is not found.
func (api *API) blockByNumber(ctx context.Context, number rpc.BlockNumber) (*types.Block, error) {
	block, err := api.backend.BlockByNumber(ctx, number)
	if err != nil {
		return nil, err
	}
	if block == nil {
		return nil, fmt.Errorf("block #%d %w", number, ethereum.NotFound)
	}
	return block, nil
}

// blockByHash is the wrapper of the chain access function offered by the backend.
// It will return an error if the block is not found.
func (api *API) blockByHash(ctx context.Context, hash common.Hash) (*types.Block, error) {
	block, err := api.backend.BlockByHash(ctx, hash)
	if err != nil {
		return nil, err
	}
	if block == nil {
		return nil, fmt.Errorf("block %s %w", hash.Hex(), ethereum.NotFound)
	}
	return block, nil
}

// blockByNumberAndHash is the wrapper of the chain access function offered by
// the backend. It will return an error if the block is not found.
//
// Note this function is friendly for the light client which can only retrieve the
// historical(before the CHT) header/block by number.
func (api *API) blockByNumberAndHash(ctx context.Context, number rpc.BlockNumber, hash common.Hash) (*types.Block, error) {
	block, err := api.blockByNumber(ctx, number)
	if err != nil {
		return nil, err
	}
	if block.Hash() == hash {
		return block, nil
	}
	return api.blockByHash(ctx, hash)
}

// TraceConfig holds extra parameters to trace functions.
type TraceConfig struct {
	*vm.LogConfig
	Tracer  *string
	Timeout *string
	Reexec  *uint64
	// Config specific to given tracer. Note struct logger
	// config are historically embedded in main object.
	TracerConfig json.RawMessage
}

// TraceCallConfig is the config for traceCall API. It holds one more
// field to override the state for tracing.
type TraceCallConfig struct {
	TraceConfig
	StateOverrides *ethapi.StateOverride
	BlockOverrides *ethapi.BlockOverrides
}

// StdTraceConfig holds extra parameters to standard-json trace functions.
type StdTraceConfig struct {
	vm.LogConfig
	Reexec *uint64
	TxHash common.Hash
}

// txTraceResult is the result of a single transaction trace.
type txTraceResult struct {
	Result interface{} `json:"result,omitempty"` // Trace results produced by the tracer
	Error  string      `json:"error,omitempty"`  // Trace failure produced by the tracer
}

// blockTraceTask represents a single block trace task when an entire chain is
// being traced.
type blockTraceTask struct {
	statedb *state.StateDB   // Intermediate state prepped for tracing
	block   *types.Block     // Block to trace the transactions from
	release StateReleaseFunc // The function to release the held resource for this task
	results []*txTraceResult // Trace results produced by the task
}

// blockTraceResult represents the results of tracing a single block when an entire
// chain is being traced.
type blockTraceResult struct {
	Block  hexutil.Uint64   `json:"block"`  // Block number corresponding to this trace
	Hash   common.Hash      `json:"hash"`   // Block hash corresponding to this trace
	Traces []*txTraceResult `json:"traces"` // Trace results produced by the task
}

// txTraceTask represents a single transaction trace task when an entire block
// is being traced.
type txTraceTask struct {
	statedb *state.StateDB // Intermediate state prepped for tracing
	index   int            // Transaction offset in the block
}

// TraceChain returns the structured logs created during the execution of EVM
// between two blocks (excluding start) and returns them as a JSON object.
func (api *API) TraceChain(ctx context.Context, start, end rpc.BlockNumber, config *TraceConfig) (*rpc.Subscription, error) { // Fetch the block interval that we want to trace
	// TODO: Need to implement a fallback for this
	from, err := api.blockByNumber(ctx, start)
	if err != nil {
		return nil, err
	}
	to, err := api.blockByNumber(ctx, end)
	if err != nil {
		return nil, err
	}
	if from.Number().Cmp(to.Number()) >= 0 {
		return nil, fmt.Errorf("end block (#%d) needs to come after start block (#%d)", end, start)
	}
	// Tracing a chain is a **long** operation, only do with subscriptions
	notifier, supported := rpc.NotifierFromContext(ctx)
	if !supported {
		return &rpc.Subscription{}, rpc.ErrNotificationsUnsupported
	}
	sub := notifier.CreateSubscription()

	resCh := api.traceChain(from, to, config, notifier.Closed())
	go func() {
		for result := range resCh {
			notifier.Notify(sub.ID, result)
		}
	}()
	return sub, nil
}

// traceChain configures a new tracer according to the provided configuration, and
// executes all the transactions contained within. The tracing chain range includes
// the end block but excludes the start one. The return value will be one item per
// transaction, dependent on the requested tracer.
// The tracing procedure should be aborted in case the closed signal is received.
func (api *API) traceChain(start, end *types.Block, config *TraceConfig, closed <-chan interface{}) chan *blockTraceResult {
	reexec := defaultTraceReexec
	if config != nil && config.Reexec != nil {
		reexec = *config.Reexec
	}
	blocks := int(end.NumberU64() - start.NumberU64())
	threads := runtime.NumCPU()
	if threads > blocks {
		threads = blocks
	}
	var (
		pend    = new(sync.WaitGroup)
		ctx     = context.Background()
		taskCh  = make(chan *blockTraceTask, threads)
		resCh   = make(chan *blockTraceTask, threads)
		tracker = newStateTracker(maximumPendingTraceStates, start.NumberU64())
	)
	for th := 0; th < threads; th++ {
		pend.Add(1)
		go func() {
			defer pend.Done()

			// Fetch and execute the block trace taskCh
			for task := range taskCh {
				var (
					signer   = types.MakeSigner(api.backend.ChainConfig(), task.block.Number())
					blockCtx = core.NewEVMBlockContext(task.block.Header(), api.chainContext(ctx), nil, api.backend.ChainConfig(), task.statedb)
				)
				// Trace all the transactions contained within
				for i, tx := range task.block.Transactions() {
					msg, _ := core.TransactionToMessage(tx, signer, task.block.BaseFee())
					txctx := &Context{
						BlockHash:   task.block.Hash(),
						BlockNumber: task.block.Number(),
						TxIndex:     i,
						TxHash:      tx.Hash(),
					}
					res, err := api.traceTx(ctx, msg, txctx, blockCtx, task.statedb, config)
					if err != nil {
						task.results[i] = &txTraceResult{Error: err.Error()}
						log.Warn("Tracing failed", "hash", tx.Hash(), "block", task.block.NumberU64(), "err", err)
						break
					}
					// Only delete empty objects if EIP158/161 (a.k.a Spurious Dragon) is in effect
					task.statedb.Finalise(api.backend.ChainConfig().IsEIP158(task.block.Number()))
					task.results[i] = &txTraceResult{Result: res}
				}
				// Tracing state is used up, queue it for de-referencing. Note the
				// state is the parent state of trace block, use block.number-1 as
				// the state number.
				tracker.releaseState(task.block.NumberU64()-1, task.release)

				// Stream the result back to the result catcher or abort on teardown
				select {
				case resCh <- task:
				case <-closed:
					return
				}
			}
		}()
	}
	// Start a goroutine to feed all the blocks into the tracers
	go func() {
		var (
			logged  time.Time
			begin   = time.Now()
			number  uint64
			traced  uint64
			failed  error
			statedb *state.StateDB
			release StateReleaseFunc
		)
		// Ensure everything is properly cleaned up on any exit path
		defer func() {
			close(taskCh)
			pend.Wait()

			// Clean out any pending release functions of trace states.
			tracker.callReleases()

			// Log the chain result
			switch {
			case failed != nil:
				log.Warn("Chain tracing failed", "start", start.NumberU64(), "end", end.NumberU64(), "transactions", traced, "elapsed", time.Since(begin), "err", failed)
			case number < end.NumberU64():
				log.Warn("Chain tracing aborted", "start", start.NumberU64(), "end", end.NumberU64(), "abort", number, "transactions", traced, "elapsed", time.Since(begin))
			default:
				log.Info("Chain tracing finished", "start", start.NumberU64(), "end", end.NumberU64(), "transactions", traced, "elapsed", time.Since(begin))
			}
			close(resCh)
		}()
		// Feed all the blocks both into the tracer, as well as fast process concurrently
		for number = start.NumberU64(); number < end.NumberU64(); number++ {
			// Stop tracing if interruption was requested
			select {
			case <-closed:
				return
			default:
			}
			// Print progress logs if long enough time elapsed
			if time.Since(logged) > 8*time.Second {
				logged = time.Now()
				log.Info("Tracing chain segment", "start", start.NumberU64(), "end", end.NumberU64(), "current", number, "transactions", traced, "elapsed", time.Since(begin))
			}
			// Retrieve the parent block and target block for tracing.
			block, err := api.blockByNumber(ctx, rpc.BlockNumber(number))
			if err != nil {
				failed = err
				break
			}
			next, err := api.blockByNumber(ctx, rpc.BlockNumber(number+1))
			if err != nil {
				failed = err
				break
			}
			// Make sure the state creator doesn't go too far. Too many unprocessed
			// trace state may cause the oldest state to become stale(e.g. in
			// path-based scheme).
			if err = tracker.wait(number); err != nil {
				failed = err
				break
			}
			// Prepare the statedb for tracing. Don't use the live database for
			// tracing to avoid persisting state junks into the database. Switch
			// over to `preferDisk` mode only if the memory usage exceeds the
			// limit, the trie database will be reconstructed from scratch only
			// if the relevant state is available in disk.
			var preferDisk bool
			if statedb != nil {
				s1, s2 := statedb.Database().TrieDB().Size()
				preferDisk = s1+s2 > defaultTracechainMemLimit
			}
			statedb, release, err = api.backend.StateAtBlock(ctx, block, reexec, statedb, false, preferDisk)
			if err != nil {
				failed = err
				break
			}
			// Clean out any pending release functions of trace state. Note this
			// step must be done after constructing tracing state, because the
			// tracing state of block next depends on the parent state and construction
			// may fail if we release too early.
			tracker.callReleases()

			// Send the block over to the concurrent tracers (if not in the fast-forward phase)
			txs := next.Transactions()
			select {
			case taskCh <- &blockTraceTask{statedb: statedb.Copy(), block: next, release: release, results: make([]*txTraceResult, len(txs))}:
			case <-closed:
				tracker.releaseState(number, release)
				return
			}
			traced += uint64(len(txs))
		}
	}()

	// Keep reading the trace results and stream them to result channel.
	retCh := make(chan *blockTraceResult)
	go func() {
		defer close(retCh)
		var (
			next = start.NumberU64() + 1
			done = make(map[uint64]*blockTraceResult)
		)
		for res := range resCh {
			// Queue up next received result
			result := &blockTraceResult{
				Block:  hexutil.Uint64(res.block.NumberU64()),
				Hash:   res.block.Hash(),
				Traces: res.results,
			}
			done[uint64(result.Block)] = result

			// Stream completed traces to the result channel
			for result, ok := done[next]; ok; result, ok = done[next] {
				if len(result.Traces) > 0 || next == end.NumberU64() {
					// It will be blocked in case the channel consumer doesn't take the
					// tracing result in time(e.g. the websocket connect is not stable)
					// which will eventually block the entire chain tracer. It's the
					// expected behavior to not waste node resources for a non-active user.
					retCh <- result
				}
				delete(done, next)
				next++
			}
		}
	}()
	return retCh
}

// TraceBlockByNumber returns the structured logs created during the execution of
// EVM and returns them as a JSON object.
func (api *API) TraceBlockByNumber(ctx context.Context, number rpc.BlockNumber, config *TraceConfig) ([]*txTraceResult, error) {
	block, err := api.blockByNumber(ctx, number)
	if err != nil {
		return nil, err
	}

	if api.backend.ChainConfig().IsOptimismPreBedrock(block.Number()) {
		if api.backend.HistoricalRPCService() != nil {
			var histResult []*txTraceResult
			err = api.backend.HistoricalRPCService().CallContext(ctx, &histResult, "debug_traceBlockByNumber", number, config)
			if err != nil {
				return nil, fmt.Errorf("historical backend error: %w", err)
			}
			return histResult, nil
		} else {
			return nil, rpc.ErrNoHistoricalFallback
		}
	}

	return api.traceBlock(ctx, block, config)
}

// TraceBlockByHash returns the structured logs created during the execution of
// EVM and returns them as a JSON object.
func (api *API) TraceBlockByHash(ctx context.Context, hash common.Hash, config *TraceConfig) ([]*txTraceResult, error) {
	block, err := api.blockByHash(ctx, hash)
	if err != nil {
		return nil, err
	}

	if api.backend.ChainConfig().IsOptimismPreBedrock(block.Number()) {
		if api.backend.HistoricalRPCService() != nil {
			var histResult []*txTraceResult
			err = api.backend.HistoricalRPCService().CallContext(ctx, &histResult, "debug_traceBlockByHash", hash, config)
			if err != nil {
				return nil, fmt.Errorf("historical backend error: %w", err)
			}
			return histResult, nil
		} else {
			return nil, rpc.ErrNoHistoricalFallback
		}
	}

	return api.traceBlock(ctx, block, config)
}

// TraceBlock returns the structured logs created during the execution of EVM
// and returns them as a JSON object.
func (api *API) TraceBlock(ctx context.Context, blob hexutil.Bytes, config *TraceConfig) ([]*txTraceResult, error) {
	block := new(types.Block)
	if err := rlp.Decode(bytes.NewReader(blob), block); err != nil {
		return nil, fmt.Errorf("could not decode block: %v", err)
	}
	return api.traceBlock(ctx, block, config)
}

// TraceBlockFromFile returns the structured logs created during the execution of
// EVM and returns them as a JSON object.
func (api *API) TraceBlockFromFile(ctx context.Context, file string, config *TraceConfig) ([]*txTraceResult, error) {
	blob, err := os.ReadFile(file)
	if err != nil {
		return nil, fmt.Errorf("could not read file: %v", err)
	}
	return api.TraceBlock(ctx, blob, config)
}

// TraceBadBlock returns the structured logs created during the execution of
// EVM against a block pulled from the pool of bad ones and returns them as a JSON
// object.
func (api *API) TraceBadBlock(ctx context.Context, hash common.Hash, config *TraceConfig) ([]*txTraceResult, error) {
	block := rawdb.ReadBadBlock(api.backend.ChainDb(), hash)
	if block == nil {
		return nil, fmt.Errorf("bad block %#x not found", hash)
	}
	return api.traceBlock(ctx, block, config)
}

// StandardTraceBlockToFile dumps the structured logs created during the
// execution of EVM to the local file system and returns a list of files
// to the caller.
func (api *API) StandardTraceBlockToFile(ctx context.Context, hash common.Hash, config *StdTraceConfig) ([]string, error) {
	block, err := api.blockByHash(ctx, hash)
	if err != nil {
		return nil, err
	}
	return api.standardTraceBlockToFile(ctx, block, config)
}

// IntermediateRoots executes a block (bad- or canon- or side-), and returns a list
// of intermediate roots: the stateroot after each transaction.
func (api *API) IntermediateRoots(ctx context.Context, hash common.Hash, config *TraceConfig) ([]common.Hash, error) {
	block, _ := api.blockByHash(ctx, hash)
	// TODO: Cannot get intermediate roots for pre-bedrock block without daisy chain
	if block == nil {
		// Check in the bad blocks
		block = rawdb.ReadBadBlock(api.backend.ChainDb(), hash)
	}
	if block == nil {
		return nil, fmt.Errorf("block %#x not found", hash)
	}
	if block.NumberU64() == 0 {
		return nil, errors.New("genesis is not traceable")
	}
	parent, err := api.blockByNumberAndHash(ctx, rpc.BlockNumber(block.NumberU64()-1), block.ParentHash())
	if err != nil {
		return nil, err
	}
	reexec := defaultTraceReexec
	if config != nil && config.Reexec != nil {
		reexec = *config.Reexec
	}
	statedb, release, err := api.backend.StateAtBlock(ctx, parent, reexec, nil, true, false)
	if err != nil {
		return nil, err
	}
	defer release()

	var (
		roots              []common.Hash
		signer             = types.MakeSigner(api.backend.ChainConfig(), block.Number())
		chainConfig        = api.backend.ChainConfig()
		vmctx              = core.NewEVMBlockContext(block.Header(), api.chainContext(ctx), nil, chainConfig, statedb)
		deleteEmptyObjects = chainConfig.IsEIP158(block.Number())
	)
	for i, tx := range block.Transactions() {
		if err := ctx.Err(); err != nil {
			return nil, err
		}
		var (
			msg, _    = core.TransactionToMessage(tx, signer, block.BaseFee())
			txContext = core.NewEVMTxContext(msg)
			vmenv     = vm.NewEVM(vmctx, txContext, statedb, chainConfig, vm.Config{})
		)
		statedb.SetTxContext(tx.Hash(), i)
		if _, err := core.ApplyMessage(vmenv, msg, new(core.GasPool).AddGas(msg.GasLimit)); err != nil {
			log.Warn("Tracing intermediate roots did not complete", "txindex", i, "txhash", tx.Hash(), "err", err)
			// We intentionally don't return the error here: if we do, then the RPC server will not
			// return the roots. Most likely, the caller already knows that a certain transaction fails to
			// be included, but still want the intermediate roots that led to that point.
			// It may happen the tx_N causes an erroneous state, which in turn causes tx_N+M to not be
			// executable.
			// N.B: This should never happen while tracing canon blocks, only when tracing bad blocks.
			return roots, nil
		}
		// calling IntermediateRoot will internally call Finalize on the state
		// so any modifications are written to the trie
		roots = append(roots, statedb.IntermediateRoot(deleteEmptyObjects))
	}
	return roots, nil
}

// StandardTraceBadBlockToFile dumps the structured logs created during the
// execution of EVM against a block pulled from the pool of bad ones to the
// local file system and returns a list of files to the caller.
func (api *API) StandardTraceBadBlockToFile(ctx context.Context, hash common.Hash, config *StdTraceConfig) ([]string, error) {
	block := rawdb.ReadBadBlock(api.backend.ChainDb(), hash)
	if block == nil {
		return nil, fmt.Errorf("bad block %#x not found", hash)
	}
	return api.standardTraceBlockToFile(ctx, block, config)
}

// traceBlock configures a new tracer according to the provided configuration, and
// executes all the transactions contained within. The return value will be one item
// per transaction, dependent on the requested tracer.
func (api *API) traceBlock(ctx context.Context, block *types.Block, config *TraceConfig) ([]*txTraceResult, error) {
	if block.NumberU64() == 0 {
		return nil, errors.New("genesis is not traceable")
	}
	// Prepare base state
	parent, err := api.blockByNumberAndHash(ctx, rpc.BlockNumber(block.NumberU64()-1), block.ParentHash())
	if err != nil {
		return nil, err
	}
	reexec := defaultTraceReexec
	if config != nil && config.Reexec != nil {
		reexec = *config.Reexec
	}
	statedb, release, err := api.backend.StateAtBlock(ctx, parent, reexec, nil, true, false)
	if err != nil {
		return nil, err
	}
	defer release()

	// JS tracers have high overhead. In this case run a parallel
	// process that generates states in one thread and traces txes
	// in separate worker threads.
	if config != nil && config.Tracer != nil && *config.Tracer != "" {
		if isJS := DefaultDirectory.IsJS(*config.Tracer); isJS {
			return api.traceBlockParallel(ctx, block, statedb, config)
		}
	}
	// Native tracers have low overhead
	var (
		txs       = block.Transactions()
		blockHash = block.Hash()
		is158     = api.backend.ChainConfig().IsEIP158(block.Number())
		blockCtx  = core.NewEVMBlockContext(block.Header(), api.chainContext(ctx), nil, api.backend.ChainConfig(), statedb)
		signer    = types.MakeSigner(api.backend.ChainConfig(), block.Number())
		results   = make([]*txTraceResult, len(txs))
	)
	for i, tx := range txs {
		// Generate the next state snapshot fast without tracing
		msg, _ := core.TransactionToMessage(tx, signer, block.BaseFee())
		txctx := &Context{
			BlockHash:   blockHash,
			BlockNumber: block.Number(),
			TxIndex:     i,
			TxHash:      tx.Hash(),
		}
		res, err := api.traceTx(ctx, msg, txctx, blockCtx, statedb, config)
		if err != nil {
			return nil, err
		}
		results[i] = &txTraceResult{Result: res}
		// Finalize the state so any modifications are written to the trie
		// Only delete empty objects if EIP158/161 (a.k.a Spurious Dragon) is in effect
		statedb.Finalise(is158)
	}
	return results, nil
}

// traceBlockParallel is for tracers that have a high overhead (read JS tracers). One thread
// runs along and executes txes without tracing enabled to generate their prestate.
// Worker threads take the tasks and the prestate and trace them.
func (api *API) traceBlockParallel(ctx context.Context, block *types.Block, statedb *state.StateDB, config *TraceConfig) ([]*txTraceResult, error) {
	// Execute all the transaction contained within the block concurrently
	var (
		txs       = block.Transactions()
		blockHash = block.Hash()
		signer    = types.MakeSigner(api.backend.ChainConfig(), block.Number())
		results   = make([]*txTraceResult, len(txs))
		pend      sync.WaitGroup
	)
	threads := runtime.NumCPU()
	if threads > len(txs) {
		threads = len(txs)
	}
	jobs := make(chan *txTraceTask, threads)
	for th := 0; th < threads; th++ {
		pend.Add(1)
		go func() {
			defer pend.Done()
			// Fetch and execute the next transaction trace tasks
			for task := range jobs {
				blockCtx := core.NewEVMBlockContext(block.Header(), api.chainContext(ctx), nil, api.backend.ChainConfig(), task.statedb)
<<<<<<< HEAD
				msg, _ := core.TransactionToMessage(txs[task.index], signer, block.BaseFee())
=======
				msg, _ := txs[task.index].AsMessage(signer, block.BaseFee())
>>>>>>> e271703f
				txctx := &Context{
					BlockHash:   blockHash,
					BlockNumber: block.Number(),
					TxIndex:     task.index,
					TxHash:      txs[task.index].Hash(),
				}
				res, err := api.traceTx(ctx, msg, txctx, blockCtx, task.statedb, config)
				if err != nil {
					results[task.index] = &txTraceResult{Error: err.Error()}
					continue
				}
				results[task.index] = &txTraceResult{Result: res}
			}
		}()
	}

	// Feed the transactions into the tracers and return
	var failed error
	blockCtx := core.NewEVMBlockContext(block.Header(), api.chainContext(ctx), nil, api.backend.ChainConfig(), statedb)
txloop:
	for i, tx := range txs {
		// Send the trace task over for execution
		task := &txTraceTask{statedb: statedb.Copy(), index: i}
		select {
		case <-ctx.Done():
			failed = ctx.Err()
			break txloop
		case jobs <- task:
		}

		// Generate the next state snapshot fast without tracing
		msg, _ := core.TransactionToMessage(tx, signer, block.BaseFee())
		statedb.SetTxContext(tx.Hash(), i)
		vmenv := vm.NewEVM(blockCtx, core.NewEVMTxContext(msg), statedb, api.backend.ChainConfig(), vm.Config{})
		if _, err := core.ApplyMessage(vmenv, msg, new(core.GasPool).AddGas(msg.GasLimit)); err != nil {
			failed = err
			break txloop
		}
		// Finalize the state so any modifications are written to the trie
		// Only delete empty objects if EIP158/161 (a.k.a Spurious Dragon) is in effect
		statedb.Finalise(vmenv.ChainConfig().IsEIP158(block.Number()))
	}

	close(jobs)
	pend.Wait()

	// If execution failed in between, abort
	if failed != nil {
		return nil, failed
	}
	return results, nil
}

// standardTraceBlockToFile configures a new tracer which uses standard JSON output,
// and traces either a full block or an individual transaction. The return value will
// be one filename per transaction traced.
func (api *API) standardTraceBlockToFile(ctx context.Context, block *types.Block, config *StdTraceConfig) ([]string, error) {
	// If we're tracing a single transaction, make sure it's present
	if config != nil && config.TxHash != (common.Hash{}) {
		if !containsTx(block, config.TxHash) {
			return nil, fmt.Errorf("transaction %#x not found in block", config.TxHash)
		}
	}
	if block.NumberU64() == 0 {
		return nil, errors.New("genesis is not traceable")
	}
	parent, err := api.blockByNumberAndHash(ctx, rpc.BlockNumber(block.NumberU64()-1), block.ParentHash())
	if err != nil {
		return nil, err
	}
	reexec := defaultTraceReexec
	if config != nil && config.Reexec != nil {
		reexec = *config.Reexec
	}
	statedb, release, err := api.backend.StateAtBlock(ctx, parent, reexec, nil, true, false)
	if err != nil {
		return nil, err
	}
	defer release()

	// Retrieve the tracing configurations, or use default values
	var (
		logConfig vm.LogConfig
		txHash    common.Hash
	)
	if config != nil {
		logConfig = config.LogConfig
		txHash = config.TxHash
	}
	logConfig.Debug = true

	// Execute transaction, either tracing all or just the requested one
	var (
		dumps       []string
		signer      = types.MakeSigner(api.backend.ChainConfig(), block.Number())
		chainConfig = api.backend.ChainConfig()
		vmctx       = core.NewEVMBlockContext(block.Header(), api.chainContext(ctx), nil, chainConfig, statedb)
		canon       = true
	)
	// Check if there are any overrides: the caller may wish to enable a future
	// fork when executing this block. Note, such overrides are only applicable to the
	// actual specified block, not any preceding blocks that we have to go through
	// in order to obtain the state.
	// Therefore, it's perfectly valid to specify `"futureForkBlock": 0`, to enable `futureFork`
	if config != nil && config.Overrides != nil {
		// Note: This copies the config, to not screw up the main config
		chainConfig, canon = overrideConfig(chainConfig, config.Overrides)
	}
	for i, tx := range block.Transactions() {
		// Prepare the transaction for un-traced execution
		var (
			msg, _    = core.TransactionToMessage(tx, signer, block.BaseFee())
			txContext = core.NewEVMTxContext(msg)
			vmConf    vm.Config
			dump      *os.File
			writer    *bufio.Writer
			err       error
		)
		// If the transaction needs tracing, swap out the configs
		if tx.Hash() == txHash || txHash == (common.Hash{}) {
			// Generate a unique temporary file to dump it into
			prefix := fmt.Sprintf("block_%#x-%d-%#x-", block.Hash().Bytes()[:4], i, tx.Hash().Bytes()[:4])
			if !canon {
				prefix = fmt.Sprintf("%valt-", prefix)
			}
			dump, err = os.CreateTemp(os.TempDir(), prefix)
			if err != nil {
				return nil, err
			}
			dumps = append(dumps, dump.Name())

			// Swap out the noop logger to the standard tracer
			writer = bufio.NewWriter(dump)
			vmConf = vm.Config{
				Debug:                   true,
				Tracer:                  vm.NewJSONLogger(&logConfig, writer),
				EnablePreimageRecording: true,
			}
		}
		// Execute the transaction and flush any traces to disk
		vmenv := vm.NewEVM(vmctx, txContext, statedb, chainConfig, vmConf)
		statedb.SetTxContext(tx.Hash(), i)
		_, err = core.ApplyMessage(vmenv, msg, new(core.GasPool).AddGas(msg.GasLimit))
		if writer != nil {
			writer.Flush()
		}
		if dump != nil {
			dump.Close()
			log.Info("Wrote standard trace", "file", dump.Name())
		}
		if err != nil {
			return dumps, err
		}
		// Finalize the state so any modifications are written to the trie
		// Only delete empty objects if EIP158/161 (a.k.a Spurious Dragon) is in effect
		statedb.Finalise(vmenv.ChainConfig().IsEIP158(block.Number()))

		// If we've traced the transaction we were looking for, abort
		if tx.Hash() == txHash {
			break
		}
	}
	return dumps, nil
}

// containsTx reports whether the transaction with a certain hash
// is contained within the specified block.
func containsTx(block *types.Block, hash common.Hash) bool {
	for _, tx := range block.Transactions() {
		if tx.Hash() == hash {
			return true
		}
	}
	return false
}

// TraceTransaction returns the structured logs created during the execution of EVM
// and returns them as a JSON object.
func (api *API) TraceTransaction(ctx context.Context, hash common.Hash, config *TraceConfig) (interface{}, error) {
	// GetTransaction returns 0 for the blocknumber if the transaction is not found
<<<<<<< HEAD
	_, blockHash, blockNumber, index, err := api.backend.GetTransaction(ctx, hash)
=======
	tx, blockHash, blockNumber, index, err := api.backend.GetTransaction(ctx, hash)
>>>>>>> e271703f
	if err != nil {
		return nil, err
	}

	if api.backend.ChainConfig().IsOptimismPreBedrock(new(big.Int).SetUint64(blockNumber)) {
		if api.backend.HistoricalRPCService() != nil {
			var histResult json.RawMessage
			err := api.backend.HistoricalRPCService().CallContext(ctx, &histResult, "debug_traceTransaction", hash, config)
			if err != nil {
				return nil, fmt.Errorf("historical backend error: %w", err)
			}
			return histResult, nil
		} else {
			return nil, rpc.ErrNoHistoricalFallback
		}
	}

	// It shouldn't happen in practice.
	if blockNumber == 0 {
		return nil, errors.New("genesis is not traceable")
	}
	reexec := defaultTraceReexec
	if config != nil && config.Reexec != nil {
		reexec = *config.Reexec
	}
	block, err := api.blockByNumberAndHash(ctx, rpc.BlockNumber(blockNumber), blockHash)
	if err != nil {
		return nil, err
	}
	msg, vmctx, statedb, release, err := api.backend.StateAtTransaction(ctx, block, int(index), reexec)
	if err != nil {
		return nil, err
	}
	defer release()

	txctx := &Context{
		BlockHash:   blockHash,
		BlockNumber: block.Number(),
		TxIndex:     int(index),
		TxHash:      hash,
	}
	return api.traceTx(ctx, msg, txctx, vmctx, statedb, config)
}

// TraceCall lets you trace a given eth_call. It collects the structured logs
// created during the execution of EVM if the given transaction was added on
// top of the provided block and returns them as a JSON object.
func (api *API) TraceCall(ctx context.Context, args ethapi.TransactionArgs, blockNrOrHash rpc.BlockNumberOrHash, config *TraceCallConfig) (interface{}, error) {
	// Try to retrieve the specified block
	var (
		err   error
		block *types.Block
	)
	if hash, ok := blockNrOrHash.Hash(); ok {
		block, err = api.blockByHash(ctx, hash)
	} else if number, ok := blockNrOrHash.Number(); ok {
		if number == rpc.PendingBlockNumber {
			// We don't have access to the miner here. For tracing 'future' transactions,
			// it can be done with block- and state-overrides instead, which offers
			// more flexibility and stability than trying to trace on 'pending', since
			// the contents of 'pending' is unstable and probably not a true representation
			// of what the next actual block is likely to contain.
			return nil, errors.New("tracing on top of pending is not supported")
		}
		block, err = api.blockByNumber(ctx, number)
	} else {
		return nil, errors.New("invalid arguments; neither block nor hash specified")
	}
	if err != nil {
		return nil, err
	}

	if api.backend.ChainConfig().IsOptimismPreBedrock(block.Number()) {
		return nil, errors.New("l2geth does not have a debug_traceCall method")
	}

	// try to recompute the state
	reexec := defaultTraceReexec
	if config != nil && config.Reexec != nil {
		reexec = *config.Reexec
	}
	statedb, release, err := api.backend.StateAtBlock(ctx, block, reexec, nil, true, false)
	if err != nil {
		return nil, err
	}
	defer release()

	vmctx := core.NewEVMBlockContext(block.Header(), api.chainContext(ctx), nil, api.backend.ChainConfig(), statedb)
	// Apply the customization rules if required.
	if config != nil {
		if err := config.StateOverrides.Apply(statedb); err != nil {
			return nil, err
		}
		config.BlockOverrides.Apply(&vmctx)
	}
	// Execute the trace
	msg, err := args.ToMessage(api.backend.RPCGasCap(), block.BaseFee())
	if err != nil {
		return nil, err
	}

	var traceConfig *TraceConfig
	if config != nil {
		traceConfig = &config.TraceConfig
	}
	return api.traceTx(ctx, msg, new(Context), vmctx, statedb, traceConfig)
}

// traceTx configures a new tracer according to the provided configuration, and
// executes the given message in the provided environment. The return value will
// be tracer dependent.
func (api *API) traceTx(ctx context.Context, message *core.Message, txctx *Context, vmctx vm.BlockContext, statedb *state.StateDB, config *TraceConfig) (interface{}, error) {
	var (
		tracer    Tracer
		err       error
		timeout   = defaultTraceTimeout
		txContext = core.NewEVMTxContext(message)
	)
	if config == nil {
		config = &TraceConfig{}
	}
	// Default tracer is the struct logger
	tracer = vm.NewStructLogger(config.LogConfig)
	if config.Tracer != nil {
		tracer, err = DefaultDirectory.New(*config.Tracer, txctx, config.TracerConfig)
		if err != nil {
			return nil, err
		}
	}
	vmenv := vm.NewEVM(vmctx, txContext, statedb, api.backend.ChainConfig(), vm.Config{Debug: true, Tracer: tracer, NoBaseFee: true})

	// Define a meaningful timeout of a single transaction trace
	if config.Timeout != nil {
		if timeout, err = time.ParseDuration(*config.Timeout); err != nil {
			return nil, err
		}
	}
	deadlineCtx, cancel := context.WithTimeout(ctx, timeout)
	go func() {
		<-deadlineCtx.Done()
		if errors.Is(deadlineCtx.Err(), context.DeadlineExceeded) {
			tracer.Stop(errors.New("execution timeout"))
			// Stop evm execution. Note cancellation is not necessarily immediate.
			vmenv.Cancel()
		}
	}()
	defer cancel()

	// Call Prepare to clear out the statedb access list
	statedb.SetTxContext(txctx.TxHash, txctx.TxIndex)
	if _, err = core.ApplyMessage(vmenv, message, new(core.GasPool).AddGas(message.GasLimit)); err != nil {
		return nil, fmt.Errorf("tracing failed: %w", err)
	}
	return tracer.GetResult()
}

// APIs return the collection of RPC services the tracer package offers.
func APIs(backend Backend) []rpc.API {
	// Append all the local APIs and return
	return []rpc.API{
		{
			Namespace: "debug",
			Service:   NewAPI(backend),
		},
		// [Scroll: START]
		{
			Namespace: "kroma",
			Version:   "1.0",
			Service:   TraceBlock(NewAPI(backend)),
			Public:    true,
		},
		// [Scroll: END]
	}
}

// overrideConfig returns a copy of original with forks enabled by override enabled,
// along with a boolean that indicates whether the copy is canonical (equivalent to the original).
// Note: the Clique-part is _not_ deep copied
func overrideConfig(original *params.ChainConfig, override *params.ChainConfig) (*params.ChainConfig, bool) {
	copy := new(params.ChainConfig)
	*copy = *original
	canon := true

	// Apply forks (after Berlin) to the copy.
	if block := override.BerlinBlock; block != nil {
		copy.BerlinBlock = block
		canon = false
	}
	if block := override.LondonBlock; block != nil {
		copy.LondonBlock = block
		canon = false
	}
	if block := override.ArrowGlacierBlock; block != nil {
		copy.ArrowGlacierBlock = block
		canon = false
	}
	if block := override.GrayGlacierBlock; block != nil {
		copy.GrayGlacierBlock = block
		canon = false
	}
	if block := override.MergeNetsplitBlock; block != nil {
		copy.MergeNetsplitBlock = block
		canon = false
	}
	if timestamp := override.ShanghaiTime; timestamp != nil {
		copy.ShanghaiTime = timestamp
		canon = false
	}
	if timestamp := override.CancunTime; timestamp != nil {
		copy.CancunTime = timestamp
		canon = false
	}
	if timestamp := override.PragueTime; timestamp != nil {
		copy.PragueTime = timestamp
		canon = false
	}

	return copy, canon
}<|MERGE_RESOLUTION|>--- conflicted
+++ resolved
@@ -23,7 +23,6 @@
 	"encoding/json"
 	"errors"
 	"fmt"
-	"math/big"
 	"os"
 	"runtime"
 	"sync"
@@ -90,7 +89,6 @@
 	ChainDb() ethdb.Database
 	StateAtBlock(ctx context.Context, block *types.Block, reexec uint64, base *state.StateDB, readOnly bool, preferDisk bool) (*state.StateDB, StateReleaseFunc, error)
 	StateAtTransaction(ctx context.Context, block *types.Block, txIndex int, reexec uint64) (*core.Message, vm.BlockContext, *state.StateDB, StateReleaseFunc, error)
-	HistoricalRPCService() *rpc.Client
 }
 
 // API is the collection of tracing APIs exposed over the private debugging endpoint.
@@ -463,20 +461,6 @@
 	if err != nil {
 		return nil, err
 	}
-
-	if api.backend.ChainConfig().IsOptimismPreBedrock(block.Number()) {
-		if api.backend.HistoricalRPCService() != nil {
-			var histResult []*txTraceResult
-			err = api.backend.HistoricalRPCService().CallContext(ctx, &histResult, "debug_traceBlockByNumber", number, config)
-			if err != nil {
-				return nil, fmt.Errorf("historical backend error: %w", err)
-			}
-			return histResult, nil
-		} else {
-			return nil, rpc.ErrNoHistoricalFallback
-		}
-	}
-
 	return api.traceBlock(ctx, block, config)
 }
 
@@ -487,20 +471,6 @@
 	if err != nil {
 		return nil, err
 	}
-
-	if api.backend.ChainConfig().IsOptimismPreBedrock(block.Number()) {
-		if api.backend.HistoricalRPCService() != nil {
-			var histResult []*txTraceResult
-			err = api.backend.HistoricalRPCService().CallContext(ctx, &histResult, "debug_traceBlockByHash", hash, config)
-			if err != nil {
-				return nil, fmt.Errorf("historical backend error: %w", err)
-			}
-			return histResult, nil
-		} else {
-			return nil, rpc.ErrNoHistoricalFallback
-		}
-	}
-
 	return api.traceBlock(ctx, block, config)
 }
 
@@ -530,7 +500,7 @@
 func (api *API) TraceBadBlock(ctx context.Context, hash common.Hash, config *TraceConfig) ([]*txTraceResult, error) {
 	block := rawdb.ReadBadBlock(api.backend.ChainDb(), hash)
 	if block == nil {
-		return nil, fmt.Errorf("bad block %#x not found", hash)
+		return nil, fmt.Errorf("bad block %#x %w", hash, ethereum.NotFound)
 	}
 	return api.traceBlock(ctx, block, config)
 }
@@ -550,13 +520,12 @@
 // of intermediate roots: the stateroot after each transaction.
 func (api *API) IntermediateRoots(ctx context.Context, hash common.Hash, config *TraceConfig) ([]common.Hash, error) {
 	block, _ := api.blockByHash(ctx, hash)
-	// TODO: Cannot get intermediate roots for pre-bedrock block without daisy chain
 	if block == nil {
 		// Check in the bad blocks
 		block = rawdb.ReadBadBlock(api.backend.ChainDb(), hash)
 	}
 	if block == nil {
-		return nil, fmt.Errorf("block %#x not found", hash)
+		return nil, fmt.Errorf("block %#x %w", hash, ethereum.NotFound)
 	}
 	if block.NumberU64() == 0 {
 		return nil, errors.New("genesis is not traceable")
@@ -615,7 +584,7 @@
 func (api *API) StandardTraceBadBlockToFile(ctx context.Context, hash common.Hash, config *StdTraceConfig) ([]string, error) {
 	block := rawdb.ReadBadBlock(api.backend.ChainDb(), hash)
 	if block == nil {
-		return nil, fmt.Errorf("bad block %#x not found", hash)
+		return nil, fmt.Errorf("bad block %#x %w", hash, ethereum.NotFound)
 	}
 	return api.standardTraceBlockToFile(ctx, block, config)
 }
@@ -704,11 +673,7 @@
 			// Fetch and execute the next transaction trace tasks
 			for task := range jobs {
 				blockCtx := core.NewEVMBlockContext(block.Header(), api.chainContext(ctx), nil, api.backend.ChainConfig(), task.statedb)
-<<<<<<< HEAD
 				msg, _ := core.TransactionToMessage(txs[task.index], signer, block.BaseFee())
-=======
-				msg, _ := txs[task.index].AsMessage(signer, block.BaseFee())
->>>>>>> e271703f
 				txctx := &Context{
 					BlockHash:   blockHash,
 					BlockNumber: block.Number(),
@@ -769,7 +734,7 @@
 	// If we're tracing a single transaction, make sure it's present
 	if config != nil && config.TxHash != (common.Hash{}) {
 		if !containsTx(block, config.TxHash) {
-			return nil, fmt.Errorf("transaction %#x not found in block", config.TxHash)
+			return nil, fmt.Errorf("transaction %#x %w in block", config.TxHash, ethereum.NotFound)
 		}
 	}
 	if block.NumberU64() == 0 {
@@ -889,26 +854,9 @@
 // and returns them as a JSON object.
 func (api *API) TraceTransaction(ctx context.Context, hash common.Hash, config *TraceConfig) (interface{}, error) {
 	// GetTransaction returns 0 for the blocknumber if the transaction is not found
-<<<<<<< HEAD
 	_, blockHash, blockNumber, index, err := api.backend.GetTransaction(ctx, hash)
-=======
-	tx, blockHash, blockNumber, index, err := api.backend.GetTransaction(ctx, hash)
->>>>>>> e271703f
-	if err != nil {
-		return nil, err
-	}
-
-	if api.backend.ChainConfig().IsOptimismPreBedrock(new(big.Int).SetUint64(blockNumber)) {
-		if api.backend.HistoricalRPCService() != nil {
-			var histResult json.RawMessage
-			err := api.backend.HistoricalRPCService().CallContext(ctx, &histResult, "debug_traceTransaction", hash, config)
-			if err != nil {
-				return nil, fmt.Errorf("historical backend error: %w", err)
-			}
-			return histResult, nil
-		} else {
-			return nil, rpc.ErrNoHistoricalFallback
-		}
+	if err != nil {
+		return nil, err
 	}
 
 	// It shouldn't happen in practice.
@@ -965,11 +913,6 @@
 	if err != nil {
 		return nil, err
 	}
-
-	if api.backend.ChainConfig().IsOptimismPreBedrock(block.Number()) {
-		return nil, errors.New("l2geth does not have a debug_traceCall method")
-	}
-
 	// try to recompute the state
 	reexec := defaultTraceReexec
 	if config != nil && config.Reexec != nil {
