--- conflicted
+++ resolved
@@ -808,12 +808,7 @@
 			// Swap out the noop logger to the standard tracer
 			writer = bufio.NewWriter(dump)
 			vmConf = vm.Config{
-<<<<<<< HEAD
-				Debug:                   true,
 				Tracer:                  vm.NewJSONLogger(&logConfig, writer),
-=======
-				Tracer:                  logger.NewJSONLogger(&logConfig, writer),
->>>>>>> b5fecf58
 				EnablePreimageRecording: true,
 			}
 		}
