// Copyright 2016 The go-ethereum Authors
// This file is part of the go-ethereum library.
//
// The go-ethereum library is free software: you can redistribute it and/or modify
// it under the terms of the GNU Lesser General Public License as published by
// the Free Software Foundation, either version 3 of the License, or
// (at your option) any later version.
//
// The go-ethereum library is distributed in the hope that it will be useful,
// but WITHOUT ANY WARRANTY; without even the implied warranty of
// MERCHANTABILITY or FITNESS FOR A PARTICULAR PURPOSE. See the
// GNU Lesser General Public License for more details.
//
// You should have received a copy of the GNU Lesser General Public License
// along with the go-ethereum library. If not, see <http://www.gnu.org/licenses/>.

package params

import (
	"fmt"
	"math/big"

	"github.com/ethereum/go-ethereum/common"
)

// Genesis hashes to enforce below configs on.
var (
	MainnetGenesisHash = common.HexToHash("0xd4e56740f876aef8c010b86a40d5f56745a118d0906a34e69aec8c0db1cb8fa3")
	SepoliaGenesisHash = common.HexToHash("0x25a5cc106eea7138acab33231d7160d69cb777ee0c2c553fcddf5138993e6dd9")
	RinkebyGenesisHash = common.HexToHash("0x6341fd3daf94b748c72ced5a5b26028f2474f5f00d824504e4fa37a75767e177")
	GoerliGenesisHash  = common.HexToHash("0xbf7e331f7f7c1dd2e05159666b3bf8bc7a8a3a9eb1d518969eab529dd9b88c1a")
)

<<<<<<< HEAD
=======
const (
	OPMainnetChainID  = 10
	OPGoerliChainID   = 420
	BaseGoerliChainID = 84531
)

// OP Stack chain config
var (
	// March 17, 2023 @ 7:00:00 pm UTC
	OptimismGoerliRegolithTime = uint64(1679079600)
	// May 4, 2023 @ 5:00:00 pm UTC
	BaseGoerliRegolithTime = uint64(1683219600)
)

>>>>>>> 36831023
func newUint64(val uint64) *uint64 { return &val }

var (
	MainnetTerminalTotalDifficulty, _ = new(big.Int).SetString("58_750_000_000_000_000_000_000", 0)

	// MainnetChainConfig is the chain parameters to run a node on the main network.
	MainnetChainConfig = &ChainConfig{
		ChainID:                       big.NewInt(1),
		HomesteadBlock:                big.NewInt(1_150_000),
		DAOForkBlock:                  big.NewInt(1_920_000),
		DAOForkSupport:                true,
		EIP150Block:                   big.NewInt(2_463_000),
		EIP155Block:                   big.NewInt(2_675_000),
		EIP158Block:                   big.NewInt(2_675_000),
		ByzantiumBlock:                big.NewInt(4_370_000),
		ConstantinopleBlock:           big.NewInt(7_280_000),
		PetersburgBlock:               big.NewInt(7_280_000),
		IstanbulBlock:                 big.NewInt(9_069_000),
		MuirGlacierBlock:              big.NewInt(9_200_000),
		BerlinBlock:                   big.NewInt(12_244_000),
		LondonBlock:                   big.NewInt(12_965_000),
		ArrowGlacierBlock:             big.NewInt(13_773_000),
		GrayGlacierBlock:              big.NewInt(15_050_000),
		TerminalTotalDifficulty:       MainnetTerminalTotalDifficulty, // 58_750_000_000_000_000_000_000
		TerminalTotalDifficultyPassed: true,
		ShanghaiTime:                  newUint64(1681338455),
		Ethash:                        new(EthashConfig),
	}
	// SepoliaChainConfig contains the chain parameters to run a node on the Sepolia test network.
	SepoliaChainConfig = &ChainConfig{
		ChainID:                       big.NewInt(11155111),
		HomesteadBlock:                big.NewInt(0),
		DAOForkBlock:                  nil,
		DAOForkSupport:                true,
		EIP150Block:                   big.NewInt(0),
		EIP155Block:                   big.NewInt(0),
		EIP158Block:                   big.NewInt(0),
		ByzantiumBlock:                big.NewInt(0),
		ConstantinopleBlock:           big.NewInt(0),
		PetersburgBlock:               big.NewInt(0),
		IstanbulBlock:                 big.NewInt(0),
		MuirGlacierBlock:              big.NewInt(0),
		BerlinBlock:                   big.NewInt(0),
		LondonBlock:                   big.NewInt(0),
		TerminalTotalDifficulty:       big.NewInt(17_000_000_000_000_000),
		TerminalTotalDifficultyPassed: true,
		MergeNetsplitBlock:            big.NewInt(1735371),
		ShanghaiTime:                  newUint64(1677557088),
		Ethash:                        new(EthashConfig),
	}
	// RinkebyChainConfig contains the chain parameters to run a node on the Rinkeby test network.
	RinkebyChainConfig = &ChainConfig{
		ChainID:             big.NewInt(4),
		HomesteadBlock:      big.NewInt(1),
		DAOForkBlock:        nil,
		DAOForkSupport:      true,
		EIP150Block:         big.NewInt(2),
		EIP155Block:         big.NewInt(3),
		EIP158Block:         big.NewInt(3),
		ByzantiumBlock:      big.NewInt(1_035_301),
		ConstantinopleBlock: big.NewInt(3_660_663),
		PetersburgBlock:     big.NewInt(4_321_234),
		IstanbulBlock:       big.NewInt(5_435_345),
		MuirGlacierBlock:    nil,
		BerlinBlock:         big.NewInt(8_290_928),
		LondonBlock:         big.NewInt(8_897_988),
		ArrowGlacierBlock:   nil,
		Clique: &CliqueConfig{
			Period: 15,
			Epoch:  30000,
		},
	}
	// GoerliChainConfig contains the chain parameters to run a node on the Görli test network.
	GoerliChainConfig = &ChainConfig{
		ChainID:                       big.NewInt(5),
		HomesteadBlock:                big.NewInt(0),
		DAOForkBlock:                  nil,
		DAOForkSupport:                true,
		EIP150Block:                   big.NewInt(0),
		EIP155Block:                   big.NewInt(0),
		EIP158Block:                   big.NewInt(0),
		ByzantiumBlock:                big.NewInt(0),
		ConstantinopleBlock:           big.NewInt(0),
		PetersburgBlock:               big.NewInt(0),
		IstanbulBlock:                 big.NewInt(1_561_651),
		MuirGlacierBlock:              nil,
		BerlinBlock:                   big.NewInt(4_460_644),
		LondonBlock:                   big.NewInt(5_062_605),
		ArrowGlacierBlock:             nil,
		TerminalTotalDifficulty:       big.NewInt(10_790_000),
		TerminalTotalDifficultyPassed: true,
		ShanghaiTime:                  newUint64(1678832736),
		Clique: &CliqueConfig{
			Period: 15,
			Epoch:  30000,
		},
	}
	// AllEthashProtocolChanges contains every protocol change (EIPs) introduced
	// and accepted by the Ethereum core developers into the Ethash consensus.
	AllEthashProtocolChanges = &ChainConfig{
		ChainID:                       big.NewInt(1337),
		HomesteadBlock:                big.NewInt(0),
		DAOForkBlock:                  nil,
		DAOForkSupport:                false,
		EIP150Block:                   big.NewInt(0),
		EIP155Block:                   big.NewInt(0),
		EIP158Block:                   big.NewInt(0),
		ByzantiumBlock:                big.NewInt(0),
		ConstantinopleBlock:           big.NewInt(0),
		PetersburgBlock:               big.NewInt(0),
		IstanbulBlock:                 big.NewInt(0),
		MuirGlacierBlock:              big.NewInt(0),
		BerlinBlock:                   big.NewInt(0),
		LondonBlock:                   big.NewInt(0),
		ArrowGlacierBlock:             big.NewInt(0),
		GrayGlacierBlock:              big.NewInt(0),
		MergeNetsplitBlock:            nil,
		ShanghaiTime:                  nil,
		CancunTime:                    nil,
		PragueTime:                    nil,
		TerminalTotalDifficulty:       nil,
		TerminalTotalDifficultyPassed: true,
		Ethash:                        new(EthashConfig),
		Clique:                        nil,
	}

	// AllCliqueProtocolChanges contains every protocol change (EIPs) introduced
	// and accepted by the Ethereum core developers into the Clique consensus.
	AllCliqueProtocolChanges = &ChainConfig{
		ChainID:                       big.NewInt(1337),
		HomesteadBlock:                big.NewInt(0),
		DAOForkBlock:                  nil,
		DAOForkSupport:                false,
		EIP150Block:                   big.NewInt(0),
		EIP155Block:                   big.NewInt(0),
		EIP158Block:                   big.NewInt(0),
		ByzantiumBlock:                big.NewInt(0),
		ConstantinopleBlock:           big.NewInt(0),
		PetersburgBlock:               big.NewInt(0),
		IstanbulBlock:                 big.NewInt(0),
		MuirGlacierBlock:              big.NewInt(0),
		BerlinBlock:                   big.NewInt(0),
		LondonBlock:                   big.NewInt(0),
		ArrowGlacierBlock:             nil,
		GrayGlacierBlock:              nil,
		MergeNetsplitBlock:            nil,
		ShanghaiTime:                  nil,
		CancunTime:                    nil,
		PragueTime:                    nil,
		TerminalTotalDifficulty:       nil,
		TerminalTotalDifficultyPassed: false,
		Ethash:                        nil,
		Clique:                        &CliqueConfig{Period: 0, Epoch: 30000},
	}

	// TestChainConfig contains every protocol change (EIPs) introduced
	// and accepted by the Ethereum core developers for testing proposes.
	TestChainConfig = &ChainConfig{
		ChainID:                       big.NewInt(1),
		HomesteadBlock:                big.NewInt(0),
		DAOForkBlock:                  nil,
		DAOForkSupport:                false,
		EIP150Block:                   big.NewInt(0),
		EIP155Block:                   big.NewInt(0),
		EIP158Block:                   big.NewInt(0),
		ByzantiumBlock:                big.NewInt(0),
		ConstantinopleBlock:           big.NewInt(0),
		PetersburgBlock:               big.NewInt(0),
		IstanbulBlock:                 big.NewInt(0),
		MuirGlacierBlock:              big.NewInt(0),
		BerlinBlock:                   big.NewInt(0),
		LondonBlock:                   big.NewInt(0),
		ArrowGlacierBlock:             big.NewInt(0),
		GrayGlacierBlock:              big.NewInt(0),
		MergeNetsplitBlock:            nil,
		ShanghaiTime:                  nil,
		CancunTime:                    nil,
		PragueTime:                    nil,
		TerminalTotalDifficulty:       nil,
		TerminalTotalDifficultyPassed: false,
		Ethash:                        new(EthashConfig),
		Clique:                        nil,
	}

	// NonActivatedConfig defines the chain configuration without activating
	// any protocol change (EIPs).
	NonActivatedConfig = &ChainConfig{
		ChainID:                       big.NewInt(1),
		HomesteadBlock:                nil,
		DAOForkBlock:                  nil,
		DAOForkSupport:                false,
		EIP150Block:                   nil,
		EIP155Block:                   nil,
		EIP158Block:                   nil,
		ByzantiumBlock:                nil,
		ConstantinopleBlock:           nil,
		PetersburgBlock:               nil,
		IstanbulBlock:                 nil,
		MuirGlacierBlock:              nil,
		BerlinBlock:                   nil,
		LondonBlock:                   nil,
		ArrowGlacierBlock:             nil,
		GrayGlacierBlock:              nil,
		MergeNetsplitBlock:            nil,
		ShanghaiTime:                  nil,
		CancunTime:                    nil,
		PragueTime:                    nil,
		TerminalTotalDifficulty:       nil,
		TerminalTotalDifficultyPassed: false,
		Ethash:                        new(EthashConfig),
		Clique:                        nil,
	}
	TestRules = TestChainConfig.Rules(new(big.Int), false, 0)

	// This is a Kroma chain config based on the clique config
	KromaTestConfig = func() *ChainConfig {
		conf := *AllCliqueProtocolChanges // copy the config
		conf.Clique = nil
		conf.TerminalTotalDifficultyPassed = true
		conf.Kroma = &KromaConfig{EIP1559Elasticity: 50, EIP1559Denominator: 10}
		return &conf
	}()
)

// NetworkNames are user friendly names to use in the chain spec banner.
var NetworkNames = map[string]string{
	MainnetChainConfig.ChainID.String(): "mainnet",
	RinkebyChainConfig.ChainID.String(): "rinkeby",
	GoerliChainConfig.ChainID.String():  "goerli",
	SepoliaChainConfig.ChainID.String(): "sepolia",
}

// ChainConfig is the core config which determines the blockchain settings.
//
// ChainConfig is stored in the database on a per block basis. This means
// that any network, identified by its genesis block, can have its own
// set of configuration options.
type ChainConfig struct {
	ChainID *big.Int `json:"chainId"` // chainId identifies the current chain and is used for replay protection

	HomesteadBlock *big.Int `json:"homesteadBlock,omitempty"` // Homestead switch block (nil = no fork, 0 = already homestead)

	DAOForkBlock   *big.Int `json:"daoForkBlock,omitempty"`   // TheDAO hard-fork switch block (nil = no fork)
	DAOForkSupport bool     `json:"daoForkSupport,omitempty"` // Whether the nodes supports or opposes the DAO hard-fork

	// EIP150 implements the Gas price changes (https://github.com/ethereum/EIPs/issues/150)
	EIP150Block *big.Int `json:"eip150Block,omitempty"` // EIP150 HF block (nil = no fork)
	EIP155Block *big.Int `json:"eip155Block,omitempty"` // EIP155 HF block
	EIP158Block *big.Int `json:"eip158Block,omitempty"` // EIP158 HF block

	ByzantiumBlock      *big.Int `json:"byzantiumBlock,omitempty"`      // Byzantium switch block (nil = no fork, 0 = already on byzantium)
	ConstantinopleBlock *big.Int `json:"constantinopleBlock,omitempty"` // Constantinople switch block (nil = no fork, 0 = already activated)
	PetersburgBlock     *big.Int `json:"petersburgBlock,omitempty"`     // Petersburg switch block (nil = same as Constantinople)
	IstanbulBlock       *big.Int `json:"istanbulBlock,omitempty"`       // Istanbul switch block (nil = no fork, 0 = already on istanbul)
	MuirGlacierBlock    *big.Int `json:"muirGlacierBlock,omitempty"`    // Eip-2384 (bomb delay) switch block (nil = no fork, 0 = already activated)
	BerlinBlock         *big.Int `json:"berlinBlock,omitempty"`         // Berlin switch block (nil = no fork, 0 = already on berlin)
	LondonBlock         *big.Int `json:"londonBlock,omitempty"`         // London switch block (nil = no fork, 0 = already on london)
	ArrowGlacierBlock   *big.Int `json:"arrowGlacierBlock,omitempty"`   // Eip-4345 (bomb delay) switch block (nil = no fork, 0 = already activated)
	GrayGlacierBlock    *big.Int `json:"grayGlacierBlock,omitempty"`    // Eip-5133 (bomb delay) switch block (nil = no fork, 0 = already activated)
	MergeNetsplitBlock  *big.Int `json:"mergeNetsplitBlock,omitempty"`  // Virtual fork after The Merge to use as a network splitter

	// Fork scheduling was switched from blocks to timestamps here

	ShanghaiTime *uint64 `json:"shanghaiTime,omitempty"` // Shanghai switch time (nil = no fork, 0 = already on shanghai)
	CancunTime   *uint64 `json:"cancunTime,omitempty"`   // Cancun switch time (nil = no fork, 0 = already on cancun)
	PragueTime   *uint64 `json:"pragueTime,omitempty"`   // Prague switch time (nil = no fork, 0 = already on prague)

	// TerminalTotalDifficulty is the amount of total difficulty reached by
	// the network that triggers the consensus upgrade.
	TerminalTotalDifficulty *big.Int `json:"terminalTotalDifficulty,omitempty"`

	// TerminalTotalDifficultyPassed is a flag specifying that the network already
	// passed the terminal total difficulty. Its purpose is to disable legacy sync
	// even without having seen the TTD locally (safer long term).
	TerminalTotalDifficultyPassed bool `json:"terminalTotalDifficultyPassed,omitempty"`

	// Various consensus engines
	Ethash *EthashConfig `json:"ethash,omitempty"`
	Clique *CliqueConfig `json:"clique,omitempty"`

	// Kroma config, nil if not active
	Kroma *KromaConfig `json:"kroma,omitempty"`

	// [Scroll: START]
	// Use zktrie
	Zktrie bool `json:"zktrie,omitempty"`

	// Maximum number of transactions per block [optional]
	MaxTxPerBlock *int `json:"maxTxPerBlock,omitempty"`

	// Maximum tx payload size of blocks that we produce [optional]
	MaxTxPayloadBytesPerBlock *int `json:"maxTxPayloadBytesPerBlock,omitempty"`
	// [Scroll: END]
}

// EthashConfig is the consensus engine configs for proof-of-work based sealing.
type EthashConfig struct{}

// String implements the stringer interface, returning the consensus engine details.
func (c *EthashConfig) String() string {
	return "ethash"
}

// CliqueConfig is the consensus engine configs for proof-of-authority based sealing.
type CliqueConfig struct {
	Period uint64 `json:"period"` // Number of seconds between blocks to enforce
	Epoch  uint64 `json:"epoch"`  // Epoch length to reset votes and checkpoint
}

// String implements the stringer interface, returning the consensus engine details.
func (c *CliqueConfig) String() string {
	return "clique"
}

// KromaConfig is the kroma config.
type KromaConfig struct {
	EIP1559Elasticity  uint64 `json:"eip1559Elasticity"`
	EIP1559Denominator uint64 `json:"eip1559Denominator"`
}

// String implements the stringer interface, returning the kroma fee config details.
func (o *KromaConfig) String() string {
	return "kroma"
}

// Description returns a human-readable description of ChainConfig.
func (c *ChainConfig) Description() string {
	var banner string

	// Create some basinc network config output
	network := NetworkNames[c.ChainID.String()]
	if network == "" {
		network = "unknown"
	}
	banner += fmt.Sprintf("Chain ID:  %v (%s)\n", c.ChainID, network)
	switch {
	case c.Kroma != nil:
		banner += "Consensus: Kroma\n"
	case c.Ethash != nil:
		if c.TerminalTotalDifficulty == nil {
			banner += "Consensus: Ethash (proof-of-work)\n"
		} else if !c.TerminalTotalDifficultyPassed {
			banner += "Consensus: Beacon (proof-of-stake), merging from Ethash (proof-of-work)\n"
		} else {
			banner += "Consensus: Beacon (proof-of-stake), merged from Ethash (proof-of-work)\n"
		}
	case c.Clique != nil:
		if c.TerminalTotalDifficulty == nil {
			banner += "Consensus: Clique (proof-of-authority)\n"
		} else if !c.TerminalTotalDifficultyPassed {
			banner += "Consensus: Beacon (proof-of-stake), merging from Clique (proof-of-authority)\n"
		} else {
			banner += "Consensus: Beacon (proof-of-stake), merged from Clique (proof-of-authority)\n"
		}
	default:
		banner += "Consensus: unknown\n"
	}
	banner += "\n"

	// Create a list of forks with a short description of them. Forks that only
	// makes sense for mainnet should be optional at printing to avoid bloating
	// the output for testnets and private networks.
	banner += "Pre-Merge hard forks (block based):\n"
	banner += fmt.Sprintf(" - Homestead:                   #%-8v (https://github.com/ethereum/execution-specs/blob/master/network-upgrades/mainnet-upgrades/homestead.md)\n", c.HomesteadBlock)
	if c.DAOForkBlock != nil {
		banner += fmt.Sprintf(" - DAO Fork:                    #%-8v (https://github.com/ethereum/execution-specs/blob/master/network-upgrades/mainnet-upgrades/dao-fork.md)\n", c.DAOForkBlock)
	}
	banner += fmt.Sprintf(" - Tangerine Whistle (EIP 150): #%-8v (https://github.com/ethereum/execution-specs/blob/master/network-upgrades/mainnet-upgrades/tangerine-whistle.md)\n", c.EIP150Block)
	banner += fmt.Sprintf(" - Spurious Dragon/1 (EIP 155): #%-8v (https://github.com/ethereum/execution-specs/blob/master/network-upgrades/mainnet-upgrades/spurious-dragon.md)\n", c.EIP155Block)
	banner += fmt.Sprintf(" - Spurious Dragon/2 (EIP 158): #%-8v (https://github.com/ethereum/execution-specs/blob/master/network-upgrades/mainnet-upgrades/spurious-dragon.md)\n", c.EIP155Block)
	banner += fmt.Sprintf(" - Byzantium:                   #%-8v (https://github.com/ethereum/execution-specs/blob/master/network-upgrades/mainnet-upgrades/byzantium.md)\n", c.ByzantiumBlock)
	banner += fmt.Sprintf(" - Constantinople:              #%-8v (https://github.com/ethereum/execution-specs/blob/master/network-upgrades/mainnet-upgrades/constantinople.md)\n", c.ConstantinopleBlock)
	banner += fmt.Sprintf(" - Petersburg:                  #%-8v (https://github.com/ethereum/execution-specs/blob/master/network-upgrades/mainnet-upgrades/petersburg.md)\n", c.PetersburgBlock)
	banner += fmt.Sprintf(" - Istanbul:                    #%-8v (https://github.com/ethereum/execution-specs/blob/master/network-upgrades/mainnet-upgrades/istanbul.md)\n", c.IstanbulBlock)
	if c.MuirGlacierBlock != nil {
		banner += fmt.Sprintf(" - Muir Glacier:                #%-8v (https://github.com/ethereum/execution-specs/blob/master/network-upgrades/mainnet-upgrades/muir-glacier.md)\n", c.MuirGlacierBlock)
	}
	banner += fmt.Sprintf(" - Berlin:                      #%-8v (https://github.com/ethereum/execution-specs/blob/master/network-upgrades/mainnet-upgrades/berlin.md)\n", c.BerlinBlock)
	banner += fmt.Sprintf(" - London:                      #%-8v (https://github.com/ethereum/execution-specs/blob/master/network-upgrades/mainnet-upgrades/london.md)\n", c.LondonBlock)
	if c.ArrowGlacierBlock != nil {
		banner += fmt.Sprintf(" - Arrow Glacier:               #%-8v (https://github.com/ethereum/execution-specs/blob/master/network-upgrades/mainnet-upgrades/arrow-glacier.md)\n", c.ArrowGlacierBlock)
	}
	if c.GrayGlacierBlock != nil {
		banner += fmt.Sprintf(" - Gray Glacier:                #%-8v (https://github.com/ethereum/execution-specs/blob/master/network-upgrades/mainnet-upgrades/gray-glacier.md)\n", c.GrayGlacierBlock)
	}
	banner += "\n"

	// Add a special section for the merge as it's non-obvious
	if c.TerminalTotalDifficulty == nil {
		banner += "The Merge is not yet available for this network!\n"
		banner += " - Hard-fork specification: https://github.com/ethereum/execution-specs/blob/master/network-upgrades/mainnet-upgrades/paris.md\n"
	} else {
		banner += "Merge configured:\n"
		banner += " - Hard-fork specification:    https://github.com/ethereum/execution-specs/blob/master/network-upgrades/mainnet-upgrades/paris.md\n"
		banner += fmt.Sprintf(" - Network known to be merged: %v\n", c.TerminalTotalDifficultyPassed)
		banner += fmt.Sprintf(" - Total terminal difficulty:  %v\n", c.TerminalTotalDifficulty)
		if c.MergeNetsplitBlock != nil {
			banner += fmt.Sprintf(" - Merge netsplit block:       #%-8v\n", c.MergeNetsplitBlock)
		}
	}
	banner += "\n"

	// Create a list of forks post-merge
	banner += "Post-Merge hard forks (timestamp based):\n"
	if c.ShanghaiTime != nil {
		banner += fmt.Sprintf(" - Shanghai:                    @%-10v (https://github.com/ethereum/execution-specs/blob/master/network-upgrades/mainnet-upgrades/shanghai.md)\n", *c.ShanghaiTime)
	}
	if c.CancunTime != nil {
		banner += fmt.Sprintf(" - Cancun:                      @%-10v\n", *c.CancunTime)
	}
	if c.PragueTime != nil {
		banner += fmt.Sprintf(" - Prague:                      @%-10v\n", *c.PragueTime)
	}
	return banner
}

// IsHomestead returns whether num is either equal to the homestead block or greater.
func (c *ChainConfig) IsHomestead(num *big.Int) bool {
	return isBlockForked(c.HomesteadBlock, num)
}

// IsDAOFork returns whether num is either equal to the DAO fork block or greater.
func (c *ChainConfig) IsDAOFork(num *big.Int) bool {
	return isBlockForked(c.DAOForkBlock, num)
}

// IsEIP150 returns whether num is either equal to the EIP150 fork block or greater.
func (c *ChainConfig) IsEIP150(num *big.Int) bool {
	return isBlockForked(c.EIP150Block, num)
}

// IsEIP155 returns whether num is either equal to the EIP155 fork block or greater.
func (c *ChainConfig) IsEIP155(num *big.Int) bool {
	return isBlockForked(c.EIP155Block, num)
}

// IsEIP158 returns whether num is either equal to the EIP158 fork block or greater.
func (c *ChainConfig) IsEIP158(num *big.Int) bool {
	return isBlockForked(c.EIP158Block, num)
}

// IsByzantium returns whether num is either equal to the Byzantium fork block or greater.
func (c *ChainConfig) IsByzantium(num *big.Int) bool {
	return isBlockForked(c.ByzantiumBlock, num)
}

// IsConstantinople returns whether num is either equal to the Constantinople fork block or greater.
func (c *ChainConfig) IsConstantinople(num *big.Int) bool {
	return isBlockForked(c.ConstantinopleBlock, num)
}

// IsMuirGlacier returns whether num is either equal to the Muir Glacier (EIP-2384) fork block or greater.
func (c *ChainConfig) IsMuirGlacier(num *big.Int) bool {
	return isBlockForked(c.MuirGlacierBlock, num)
}

// IsPetersburg returns whether num is either
// - equal to or greater than the PetersburgBlock fork block,
// - OR is nil, and Constantinople is active
func (c *ChainConfig) IsPetersburg(num *big.Int) bool {
	return isBlockForked(c.PetersburgBlock, num) || c.PetersburgBlock == nil && isBlockForked(c.ConstantinopleBlock, num)
}

// IsIstanbul returns whether num is either equal to the Istanbul fork block or greater.
func (c *ChainConfig) IsIstanbul(num *big.Int) bool {
	return isBlockForked(c.IstanbulBlock, num)
}

// IsBerlin returns whether num is either equal to the Berlin fork block or greater.
func (c *ChainConfig) IsBerlin(num *big.Int) bool {
	return isBlockForked(c.BerlinBlock, num)
}

// IsLondon returns whether num is either equal to the London fork block or greater.
func (c *ChainConfig) IsLondon(num *big.Int) bool {
	return isBlockForked(c.LondonBlock, num)
}

// IsArrowGlacier returns whether num is either equal to the Arrow Glacier (EIP-4345) fork block or greater.
func (c *ChainConfig) IsArrowGlacier(num *big.Int) bool {
	return isBlockForked(c.ArrowGlacierBlock, num)
}

// IsGrayGlacier returns whether num is either equal to the Gray Glacier (EIP-5133) fork block or greater.
func (c *ChainConfig) IsGrayGlacier(num *big.Int) bool {
	return isBlockForked(c.GrayGlacierBlock, num)
}

// IsTerminalPoWBlock returns whether the given block is the last block of PoW stage.
func (c *ChainConfig) IsTerminalPoWBlock(parentTotalDiff *big.Int, totalDiff *big.Int) bool {
	if c.TerminalTotalDifficulty == nil {
		return false
	}
	return parentTotalDiff.Cmp(c.TerminalTotalDifficulty) < 0 && totalDiff.Cmp(c.TerminalTotalDifficulty) >= 0
}

// IsShanghai returns whether time is either equal to the Shanghai fork time or greater.
func (c *ChainConfig) IsShanghai(num *big.Int, time uint64) bool {
	return c.IsLondon(num) && isTimestampForked(c.ShanghaiTime, time)
}

// IsCancun returns whether num is either equal to the Cancun fork time or greater.
func (c *ChainConfig) IsCancun(num *big.Int, time uint64) bool {
	return c.IsLondon(num) && isTimestampForked(c.CancunTime, time)
}

// IsPrague returns whether num is either equal to the Prague fork time or greater.
func (c *ChainConfig) IsPrague(num *big.Int, time uint64) bool {
	return c.IsLondon(num) && isTimestampForked(c.PragueTime, time)
}

// IsKroma returns whether the node is a kroma node or not.
func (c *ChainConfig) IsKroma() bool {
	return c.Kroma != nil
}

// [Scroll: START]
// IsValidTxCount returns whether the given block's transaction count is below the limit.
func (c *ChainConfig) IsValidTxCount(count int) bool {
	return c.MaxTxPerBlock == nil || *c.MaxTxPerBlock == 0 || count <= *c.MaxTxPerBlock
}

// IsValidBlockSize returns whether the given block's transaction payload size is below the limit.
func (c *ChainConfig) IsValidBlockSize(size int) bool {
	return c.MaxTxPayloadBytesPerBlock == nil || *c.MaxTxPayloadBytesPerBlock == 0 || size <= *c.MaxTxPayloadBytesPerBlock
}

// [Scroll: END]

// CheckCompatible checks whether scheduled fork transitions have been imported
// with a mismatching chain configuration.
func (c *ChainConfig) CheckCompatible(newcfg *ChainConfig, height uint64, time uint64) *ConfigCompatError {
	var (
		bhead = new(big.Int).SetUint64(height)
		btime = time
	)
	// Iterate checkCompatible to find the lowest conflict.
	var lasterr *ConfigCompatError
	for {
		err := c.checkCompatible(newcfg, bhead, btime)
		if err == nil || (lasterr != nil && err.RewindToBlock == lasterr.RewindToBlock && err.RewindToTime == lasterr.RewindToTime) {
			break
		}
		lasterr = err

		if err.RewindToTime > 0 {
			btime = err.RewindToTime
		} else {
			bhead.SetUint64(err.RewindToBlock)
		}
	}
	return lasterr
}

// CheckConfigForkOrder checks that we don't "skip" any forks, geth isn't pluggable enough
// to guarantee that forks can be implemented in a different order than on official networks
func (c *ChainConfig) CheckConfigForkOrder() error {
	type fork struct {
		name      string
		block     *big.Int // forks up to - and including the merge - were defined with block numbers
		timestamp *uint64  // forks after the merge are scheduled using timestamps
		optional  bool     // if true, the fork may be nil and next fork is still allowed
	}
	var lastFork fork
	for _, cur := range []fork{
		{name: "homesteadBlock", block: c.HomesteadBlock},
		{name: "daoForkBlock", block: c.DAOForkBlock, optional: true},
		{name: "eip150Block", block: c.EIP150Block},
		{name: "eip155Block", block: c.EIP155Block},
		{name: "eip158Block", block: c.EIP158Block},
		{name: "byzantiumBlock", block: c.ByzantiumBlock},
		{name: "constantinopleBlock", block: c.ConstantinopleBlock},
		{name: "petersburgBlock", block: c.PetersburgBlock},
		{name: "istanbulBlock", block: c.IstanbulBlock},
		{name: "muirGlacierBlock", block: c.MuirGlacierBlock, optional: true},
		{name: "berlinBlock", block: c.BerlinBlock},
		{name: "londonBlock", block: c.LondonBlock},
		{name: "arrowGlacierBlock", block: c.ArrowGlacierBlock, optional: true},
		{name: "grayGlacierBlock", block: c.GrayGlacierBlock, optional: true},
		{name: "mergeNetsplitBlock", block: c.MergeNetsplitBlock, optional: true},
		{name: "shanghaiTime", timestamp: c.ShanghaiTime},
		{name: "cancunTime", timestamp: c.CancunTime, optional: true},
		{name: "pragueTime", timestamp: c.PragueTime, optional: true},
	} {
		if lastFork.name != "" {
			switch {
			// Non-optional forks must all be present in the chain config up to the last defined fork
			case lastFork.block == nil && lastFork.timestamp == nil && (cur.block != nil || cur.timestamp != nil):
				if cur.block != nil {
					return fmt.Errorf("unsupported fork ordering: %v not enabled, but %v enabled at block %v",
						lastFork.name, cur.name, cur.block)
				} else {
					return fmt.Errorf("unsupported fork ordering: %v not enabled, but %v enabled at timestamp %v",
						lastFork.name, cur.name, cur.timestamp)
				}

			// Fork (whether defined by block or timestamp) must follow the fork definition sequence
			case (lastFork.block != nil && cur.block != nil) || (lastFork.timestamp != nil && cur.timestamp != nil):
				if lastFork.block != nil && lastFork.block.Cmp(cur.block) > 0 {
					return fmt.Errorf("unsupported fork ordering: %v enabled at block %v, but %v enabled at block %v",
						lastFork.name, lastFork.block, cur.name, cur.block)
				} else if lastFork.timestamp != nil && *lastFork.timestamp > *cur.timestamp {
					return fmt.Errorf("unsupported fork ordering: %v enabled at timestamp %v, but %v enabled at timestamp %v",
						lastFork.name, lastFork.timestamp, cur.name, cur.timestamp)
				}

				// Timestamp based forks can follow block based ones, but not the other way around
				if lastFork.timestamp != nil && cur.block != nil {
					return fmt.Errorf("unsupported fork ordering: %v used timestamp ordering, but %v reverted to block ordering",
						lastFork.name, cur.name)
				}
			}
		}
		// If it was optional and not set, then ignore it
		if !cur.optional || (cur.block != nil || cur.timestamp != nil) {
			lastFork = cur
		}
	}
	return nil
}

func (c *ChainConfig) checkCompatible(newcfg *ChainConfig, headNumber *big.Int, headTimestamp uint64) *ConfigCompatError {
	if isForkBlockIncompatible(c.HomesteadBlock, newcfg.HomesteadBlock, headNumber) {
		return newBlockCompatError("Homestead fork block", c.HomesteadBlock, newcfg.HomesteadBlock)
	}
	if isForkBlockIncompatible(c.DAOForkBlock, newcfg.DAOForkBlock, headNumber) {
		return newBlockCompatError("DAO fork block", c.DAOForkBlock, newcfg.DAOForkBlock)
	}
	if c.IsDAOFork(headNumber) && c.DAOForkSupport != newcfg.DAOForkSupport {
		return newBlockCompatError("DAO fork support flag", c.DAOForkBlock, newcfg.DAOForkBlock)
	}
	if isForkBlockIncompatible(c.EIP150Block, newcfg.EIP150Block, headNumber) {
		return newBlockCompatError("EIP150 fork block", c.EIP150Block, newcfg.EIP150Block)
	}
	if isForkBlockIncompatible(c.EIP155Block, newcfg.EIP155Block, headNumber) {
		return newBlockCompatError("EIP155 fork block", c.EIP155Block, newcfg.EIP155Block)
	}
	if isForkBlockIncompatible(c.EIP158Block, newcfg.EIP158Block, headNumber) {
		return newBlockCompatError("EIP158 fork block", c.EIP158Block, newcfg.EIP158Block)
	}
	if c.IsEIP158(headNumber) && !configBlockEqual(c.ChainID, newcfg.ChainID) {
		return newBlockCompatError("EIP158 chain ID", c.EIP158Block, newcfg.EIP158Block)
	}
	if isForkBlockIncompatible(c.ByzantiumBlock, newcfg.ByzantiumBlock, headNumber) {
		return newBlockCompatError("Byzantium fork block", c.ByzantiumBlock, newcfg.ByzantiumBlock)
	}
	if isForkBlockIncompatible(c.ConstantinopleBlock, newcfg.ConstantinopleBlock, headNumber) {
		return newBlockCompatError("Constantinople fork block", c.ConstantinopleBlock, newcfg.ConstantinopleBlock)
	}
	if isForkBlockIncompatible(c.PetersburgBlock, newcfg.PetersburgBlock, headNumber) {
		// the only case where we allow Petersburg to be set in the past is if it is equal to Constantinople
		// mainly to satisfy fork ordering requirements which state that Petersburg fork be set if Constantinople fork is set
		if isForkBlockIncompatible(c.ConstantinopleBlock, newcfg.PetersburgBlock, headNumber) {
			return newBlockCompatError("Petersburg fork block", c.PetersburgBlock, newcfg.PetersburgBlock)
		}
	}
	if isForkBlockIncompatible(c.IstanbulBlock, newcfg.IstanbulBlock, headNumber) {
		return newBlockCompatError("Istanbul fork block", c.IstanbulBlock, newcfg.IstanbulBlock)
	}
	if isForkBlockIncompatible(c.MuirGlacierBlock, newcfg.MuirGlacierBlock, headNumber) {
		return newBlockCompatError("Muir Glacier fork block", c.MuirGlacierBlock, newcfg.MuirGlacierBlock)
	}
	if isForkBlockIncompatible(c.BerlinBlock, newcfg.BerlinBlock, headNumber) {
		return newBlockCompatError("Berlin fork block", c.BerlinBlock, newcfg.BerlinBlock)
	}
	if isForkBlockIncompatible(c.LondonBlock, newcfg.LondonBlock, headNumber) {
		return newBlockCompatError("London fork block", c.LondonBlock, newcfg.LondonBlock)
	}
	if isForkBlockIncompatible(c.ArrowGlacierBlock, newcfg.ArrowGlacierBlock, headNumber) {
		return newBlockCompatError("Arrow Glacier fork block", c.ArrowGlacierBlock, newcfg.ArrowGlacierBlock)
	}
	if isForkBlockIncompatible(c.GrayGlacierBlock, newcfg.GrayGlacierBlock, headNumber) {
		return newBlockCompatError("Gray Glacier fork block", c.GrayGlacierBlock, newcfg.GrayGlacierBlock)
	}
	if isForkBlockIncompatible(c.MergeNetsplitBlock, newcfg.MergeNetsplitBlock, headNumber) {
		return newBlockCompatError("Merge netsplit fork block", c.MergeNetsplitBlock, newcfg.MergeNetsplitBlock)
	}
	if isForkTimestampIncompatible(c.ShanghaiTime, newcfg.ShanghaiTime, headTimestamp) {
		return newTimestampCompatError("Shanghai fork timestamp", c.ShanghaiTime, newcfg.ShanghaiTime)
	}
	if isForkTimestampIncompatible(c.CancunTime, newcfg.CancunTime, headTimestamp) {
		return newTimestampCompatError("Cancun fork timestamp", c.CancunTime, newcfg.CancunTime)
	}
	if isForkTimestampIncompatible(c.PragueTime, newcfg.PragueTime, headTimestamp) {
		return newTimestampCompatError("Prague fork timestamp", c.PragueTime, newcfg.PragueTime)
	}
	return nil
}

// BaseFeeChangeDenominator bounds the amount the base fee can change between blocks.
func (c *ChainConfig) BaseFeeChangeDenominator() uint64 {
	if c.Kroma != nil {
		return c.Kroma.EIP1559Denominator
	}
	return DefaultBaseFeeChangeDenominator
}

// ElasticityMultiplier bounds the maximum gas limit an EIP-1559 block may have.
func (c *ChainConfig) ElasticityMultiplier() uint64 {
	if c.Kroma != nil {
		return c.Kroma.EIP1559Elasticity
	}
	return DefaultElasticityMultiplier
}

// isForkBlockIncompatible returns true if a fork scheduled at block s1 cannot be
// rescheduled to block s2 because head is already past the fork.
func isForkBlockIncompatible(s1, s2, head *big.Int) bool {
	return (isBlockForked(s1, head) || isBlockForked(s2, head)) && !configBlockEqual(s1, s2)
}

// isBlockForked returns whether a fork scheduled at block s is active at the
// given head block. Whilst this method is the same as isTimestampForked, they
// are explicitly separate for clearer reading.
func isBlockForked(s, head *big.Int) bool {
	if s == nil || head == nil {
		return false
	}
	return s.Cmp(head) <= 0
}

func configBlockEqual(x, y *big.Int) bool {
	if x == nil {
		return y == nil
	}
	if y == nil {
		return x == nil
	}
	return x.Cmp(y) == 0
}

// isForkTimestampIncompatible returns true if a fork scheduled at timestamp s1
// cannot be rescheduled to timestamp s2 because head is already past the fork.
func isForkTimestampIncompatible(s1, s2 *uint64, head uint64) bool {
	return (isTimestampForked(s1, head) || isTimestampForked(s2, head)) && !configTimestampEqual(s1, s2)
}

// isTimestampForked returns whether a fork scheduled at timestamp s is active
// at the given head timestamp. Whilst this method is the same as isBlockForked,
// they are explicitly separate for clearer reading.
func isTimestampForked(s *uint64, head uint64) bool {
	if s == nil {
		return false
	}
	return *s <= head
}

func configTimestampEqual(x, y *uint64) bool {
	if x == nil {
		return y == nil
	}
	if y == nil {
		return x == nil
	}
	return *x == *y
}

// ConfigCompatError is raised if the locally-stored blockchain is initialised with a
// ChainConfig that would alter the past.
type ConfigCompatError struct {
	What string

	// block numbers of the stored and new configurations if block based forking
	StoredBlock, NewBlock *big.Int

	// timestamps of the stored and new configurations if time based forking
	StoredTime, NewTime *uint64

	// the block number to which the local chain must be rewound to correct the error
	RewindToBlock uint64

	// the timestamp to which the local chain must be rewound to correct the error
	RewindToTime uint64
}

func newBlockCompatError(what string, storedblock, newblock *big.Int) *ConfigCompatError {
	var rew *big.Int
	switch {
	case storedblock == nil:
		rew = newblock
	case newblock == nil || storedblock.Cmp(newblock) < 0:
		rew = storedblock
	default:
		rew = newblock
	}
	err := &ConfigCompatError{
		What:          what,
		StoredBlock:   storedblock,
		NewBlock:      newblock,
		RewindToBlock: 0,
	}
	if rew != nil && rew.Sign() > 0 {
		err.RewindToBlock = rew.Uint64() - 1
	}
	return err
}

func newTimestampCompatError(what string, storedtime, newtime *uint64) *ConfigCompatError {
	var rew *uint64
	switch {
	case storedtime == nil:
		rew = newtime
	case newtime == nil || *storedtime < *newtime:
		rew = storedtime
	default:
		rew = newtime
	}
	err := &ConfigCompatError{
		What:         what,
		StoredTime:   storedtime,
		NewTime:      newtime,
		RewindToTime: 0,
	}
	if rew != nil {
		err.RewindToTime = *rew - 1
	}
	return err
}

func (err *ConfigCompatError) Error() string {
	if err.StoredBlock != nil {
		return fmt.Sprintf("mismatching %s in database (have block %d, want block %d, rewindto block %d)", err.What, err.StoredBlock, err.NewBlock, err.RewindToBlock)
	}
	return fmt.Sprintf("mismatching %s in database (have timestamp %d, want timestamp %d, rewindto timestamp %d)", err.What, err.StoredTime, err.NewTime, err.RewindToTime)
}

// Rules wraps ChainConfig and is merely syntactic sugar or can be used for functions
// that do not have or require information about the block.
//
// Rules is a one time interface meaning that it shouldn't be used in between transition
// phases.
type Rules struct {
	ChainID                                                 *big.Int
	IsHomestead, IsEIP150, IsEIP155, IsEIP158               bool
	IsByzantium, IsConstantinople, IsPetersburg, IsIstanbul bool
	IsBerlin, IsLondon                                      bool
	IsMerge, IsShanghai, IsCancun, IsPrague                 bool
}

// Rules ensures c's ChainID is not nil.
func (c *ChainConfig) Rules(num *big.Int, isMerge bool, timestamp uint64) Rules {
	chainID := c.ChainID
	if chainID == nil {
		chainID = new(big.Int)
	}
	return Rules{
		ChainID:          new(big.Int).Set(chainID),
		IsHomestead:      c.IsHomestead(num),
		IsEIP150:         c.IsEIP150(num),
		IsEIP155:         c.IsEIP155(num),
		IsEIP158:         c.IsEIP158(num),
		IsByzantium:      c.IsByzantium(num),
		IsConstantinople: c.IsConstantinople(num),
		IsPetersburg:     c.IsPetersburg(num),
		IsIstanbul:       c.IsIstanbul(num),
		IsBerlin:         c.IsBerlin(num),
		IsLondon:         c.IsLondon(num),
		IsMerge:          isMerge,
		IsShanghai:       c.IsShanghai(num, timestamp),
		IsCancun:         c.IsCancun(num, timestamp),
		IsPrague:         c.IsPrague(num, timestamp),
	}
}

type CircuitParams struct {
	MaxTxs      *int
	MaxCalldata *int
}<|MERGE_RESOLUTION|>--- conflicted
+++ resolved
@@ -31,23 +31,12 @@
 	GoerliGenesisHash  = common.HexToHash("0xbf7e331f7f7c1dd2e05159666b3bf8bc7a8a3a9eb1d518969eab529dd9b88c1a")
 )
 
-<<<<<<< HEAD
-=======
 const (
 	OPMainnetChainID  = 10
 	OPGoerliChainID   = 420
 	BaseGoerliChainID = 84531
 )
 
-// OP Stack chain config
-var (
-	// March 17, 2023 @ 7:00:00 pm UTC
-	OptimismGoerliRegolithTime = uint64(1679079600)
-	// May 4, 2023 @ 5:00:00 pm UTC
-	BaseGoerliRegolithTime = uint64(1683219600)
-)
-
->>>>>>> 36831023
 func newUint64(val uint64) *uint64 { return &val }
 
 var (
