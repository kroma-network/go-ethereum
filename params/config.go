--- conflicted
+++ resolved
@@ -1024,12 +1024,8 @@
 	IsHomestead, IsEIP150, IsEIP155, IsEIP158               bool
 	IsByzantium, IsConstantinople, IsPetersburg, IsIstanbul bool
 	IsBerlin, IsLondon                                      bool
-<<<<<<< HEAD
-	IsMerge, IsShanghai, isCancun, isPrague                 bool
+	IsMerge, IsShanghai, IsCancun, IsPrague                 bool
 	IsOptimismBedrock, IsOptimismRegolith                   bool
-=======
-	IsMerge, IsShanghai, IsCancun, IsPrague                 bool
->>>>>>> ea9e62ca
 }
 
 // Rules ensures c's ChainID is not nil.
@@ -1052,15 +1048,10 @@
 		IsLondon:         c.IsLondon(num),
 		IsMerge:          isMerge,
 		IsShanghai:       c.IsShanghai(timestamp),
-<<<<<<< HEAD
-		isCancun:         c.IsCancun(timestamp),
-		isPrague:         c.IsPrague(timestamp),
+		IsCancun:         c.IsCancun(timestamp),
+		IsPrague:         c.IsPrague(timestamp),
 		// Optimism
 		IsOptimismBedrock:  c.IsOptimismBedrock(num),
 		IsOptimismRegolith: c.IsOptimismRegolith(timestamp),
-=======
-		IsCancun:         c.IsCancun(timestamp),
-		IsPrague:         c.IsPrague(timestamp),
->>>>>>> ea9e62ca
 	}
 }