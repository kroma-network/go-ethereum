// Copyright 2016 The go-ethereum Authors
// This file is part of the go-ethereum library.
//
// The go-ethereum library is free software: you can redistribute it and/or modify
// it under the terms of the GNU Lesser General Public License as published by
// the Free Software Foundation, either version 3 of the License, or
// (at your option) any later version.
//
// The go-ethereum library is distributed in the hope that it will be useful,
// but WITHOUT ANY WARRANTY; without even the implied warranty of
// MERCHANTABILITY or FITNESS FOR A PARTICULAR PURPOSE. See the
// GNU Lesser General Public License for more details.
//
// You should have received a copy of the GNU Lesser General Public License
// along with the go-ethereum library. If not, see <http://www.gnu.org/licenses/>.

package params

import (
	"fmt"
)

// Version is the version of upstream geth
const (
	VersionMajor = 1        // Major version component of the current release
	VersionMinor = 11       // Minor version component of the current release
	VersionPatch = 5        // Patch version component of the current release
	VersionMeta  = "stable" // Version metadata to append to the version string

	// KromaVersion is the version of kroma-geth
	KromaVersionMajor = 0          // Major version component of the current release
	KromaVersionMinor = 1          // Minor version component of the current release
	KromaVersionPatch = 0          // Patch version component of the current release
	KromaVersionMeta  = "unstable" // Version metadata to append to the version string
)

// OPVersion is the version of op-geth
const (
	OPVersionMajor = 0          // Major version component of the current release
	OPVersionMinor = 1          // Minor version component of the current release
	OPVersionPatch = 0          // Patch version component of the current release
	OPVersionMeta  = "unstable" // Version metadata to append to the version string
)

// Version holds the textual version string.
var Version = func() string {
<<<<<<< HEAD
	return fmt.Sprintf("%d.%d.%d", OPVersionMajor, OPVersionMinor, OPVersionPatch)
=======
	return fmt.Sprintf("%d.%d.%d", KromaVersionMajor, KromaVersionMinor, KromaVersionPatch)
>>>>>>> e271703f
}()

// VersionWithMeta holds the textual version string including the metadata.
var VersionWithMeta = func() string {
	v := Version
<<<<<<< HEAD
	if OPVersionMeta != "" {
		v += "-" + OPVersionMeta
=======
	if KromaVersionMeta != "" {
		v += "-" + KromaVersionMeta
>>>>>>> e271703f
	}
	return v
}()

// GethVersion holds the textual geth version string.
var GethVersion = func() string {
	return fmt.Sprintf("%d.%d.%d", VersionMajor, VersionMinor, VersionPatch)
}()

// GethVersionWithMeta holds the textual geth version string including the metadata.
var GethVersionWithMeta = func() string {
	v := GethVersion
	if VersionMeta != "" {
		v += "-" + VersionMeta
	}
	return v
}()

// ArchiveVersion holds the textual version string used for Geth archives. e.g.
// "1.8.11-dea1ce05" for stable releases, or "1.8.13-unstable-21c059b6" for unstable
// releases.
func ArchiveVersion(gitCommit string) string {
	vsn := Version
<<<<<<< HEAD
	if OPVersionMeta != "stable" {
		vsn += "-" + OPVersionMeta
=======
	if KromaVersionMeta != "stable" {
		vsn += "-" + KromaVersionMeta
>>>>>>> e271703f
	}
	if len(gitCommit) >= 8 {
		vsn += "-" + gitCommit[:8]
	}
	return vsn
}

func VersionWithCommit(gitCommit, gitDate string) string {
	vsn := VersionWithMeta
	if len(gitCommit) >= 8 {
		vsn += "-" + gitCommit[:8]
	}
<<<<<<< HEAD
	if (OPVersionMeta != "stable") && (gitDate != "") {
=======
	if (KromaVersionMeta != "stable") && (gitDate != "") {
>>>>>>> e271703f
		vsn += "-" + gitDate
	}
	return vsn
}<|MERGE_RESOLUTION|>--- conflicted
+++ resolved
@@ -20,8 +20,8 @@
 	"fmt"
 )
 
-// Version is the version of upstream geth
 const (
+	// Version is the version of upstream geth
 	VersionMajor = 1        // Major version component of the current release
 	VersionMinor = 11       // Minor version component of the current release
 	VersionPatch = 5        // Patch version component of the current release
@@ -34,33 +34,16 @@
 	KromaVersionMeta  = "unstable" // Version metadata to append to the version string
 )
 
-// OPVersion is the version of op-geth
-const (
-	OPVersionMajor = 0          // Major version component of the current release
-	OPVersionMinor = 1          // Minor version component of the current release
-	OPVersionPatch = 0          // Patch version component of the current release
-	OPVersionMeta  = "unstable" // Version metadata to append to the version string
-)
-
 // Version holds the textual version string.
 var Version = func() string {
-<<<<<<< HEAD
-	return fmt.Sprintf("%d.%d.%d", OPVersionMajor, OPVersionMinor, OPVersionPatch)
-=======
 	return fmt.Sprintf("%d.%d.%d", KromaVersionMajor, KromaVersionMinor, KromaVersionPatch)
->>>>>>> e271703f
 }()
 
 // VersionWithMeta holds the textual version string including the metadata.
 var VersionWithMeta = func() string {
 	v := Version
-<<<<<<< HEAD
-	if OPVersionMeta != "" {
-		v += "-" + OPVersionMeta
-=======
 	if KromaVersionMeta != "" {
 		v += "-" + KromaVersionMeta
->>>>>>> e271703f
 	}
 	return v
 }()
@@ -84,13 +67,8 @@
 // releases.
 func ArchiveVersion(gitCommit string) string {
 	vsn := Version
-<<<<<<< HEAD
-	if OPVersionMeta != "stable" {
-		vsn += "-" + OPVersionMeta
-=======
 	if KromaVersionMeta != "stable" {
 		vsn += "-" + KromaVersionMeta
->>>>>>> e271703f
 	}
 	if len(gitCommit) >= 8 {
 		vsn += "-" + gitCommit[:8]
@@ -103,11 +81,7 @@
 	if len(gitCommit) >= 8 {
 		vsn += "-" + gitCommit[:8]
 	}
-<<<<<<< HEAD
-	if (OPVersionMeta != "stable") && (gitDate != "") {
-=======
 	if (KromaVersionMeta != "stable") && (gitDate != "") {
->>>>>>> e271703f
 		vsn += "-" + gitDate
 	}
 	return vsn
