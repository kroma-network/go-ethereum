--- conflicted
+++ resolved
@@ -266,25 +266,13 @@
 // parent for completion tracking. The given path is a unique node path in
 // hex format and contain all the parent path if it's layered trie node.
 func (s *Sync) AddSubTrie(root common.Hash, path []byte, parent common.Hash, parentPath []byte, callback LeafCallback) {
-<<<<<<< HEAD
-	// Short circuit if the trie is empty or already known
 	if root == types.GetEmptyRootHash(s.zk) {
 		return
 	}
-	if s.membatch.hasNode(path) {
-		return
-	}
 	owner, inner := ResolvePath(path, s.zk)
-	if rawdb.HasTrieNode(s.database, owner, inner, root, s.scheme) {
-=======
-	if root == types.EmptyRootHash {
-		return
-	}
-	owner, inner := ResolvePath(path)
 	exist, inconsistent := s.hasNode(owner, inner, root)
 	if exist {
 		// The entire subtrie is already present in the database.
->>>>>>> 70103aa6
 		return
 	} else if inconsistent {
 		// There is a pre-existing node with the wrong hash in DB, remove it.
@@ -451,12 +439,6 @@
 		account int
 		storage int
 	)
-<<<<<<< HEAD
-	for path, value := range s.membatch.nodes {
-		owner, inner := ResolvePath([]byte(path), s.zk)
-		if owner == (common.Hash{}) {
-			account += 1
-=======
 	for _, op := range s.membatch.nodes {
 		if op.isDelete() {
 			// node deletion is only supported in path mode.
@@ -466,7 +448,6 @@
 				rawdb.DeleteStorageTrieNode(dbw, op.owner, op.path)
 			}
 			deletionGauge.Inc(1)
->>>>>>> 70103aa6
 		} else {
 			if op.owner == (common.Hash{}) {
 				account += 1
@@ -479,16 +460,6 @@
 	accountNodeSyncedGauge.Inc(int64(account))
 	storageNodeSyncedGauge.Inc(int64(storage))
 
-<<<<<<< HEAD
-	// Flush the pending node deletes into the database batch.
-	// Please note that each written and deleted node has a
-	// unique path, ensuring no duplication occurs.
-	for path := range s.membatch.deletes {
-		owner, inner := ResolvePath([]byte(path), s.zk)
-		rawdb.DeleteTrieNode(dbw, owner, inner, common.Hash{} /* unused */, s.scheme)
-	}
-=======
->>>>>>> 70103aa6
 	// Flush the pending code writes into database batch.
 	for hash, value := range s.membatch.codes {
 		rawdb.WriteCode(dbw, hash, value)
@@ -641,20 +612,9 @@
 			pending.Add(1)
 			go func() {
 				defer pending.Done()
-<<<<<<< HEAD
-
-				// If database says duplicate, then at least the trie node is present
-				// and we hold the assumption that it's NOT legacy contract code.
-				var (
-					chash        = common.BytesToHash(node)
-					owner, inner = ResolvePath(child.path, false)
-				)
-				if rawdb.HasTrieNode(s.database, owner, inner, chash, s.scheme) {
-=======
-				owner, inner := ResolvePath(path)
+				owner, inner := ResolvePath(path, false)
 				exist, inconsistent := s.hasNode(owner, inner, hash)
 				if exist {
->>>>>>> 70103aa6
 					return
 				} else if inconsistent {
 					// There is a pre-existing node with the wrong hash in DB, remove it.
@@ -691,7 +651,7 @@
 // committed themselves.
 func (s *Sync) commitNodeRequest(req *nodeRequest) error {
 	// Write the node content to the membatch
-	owner, path := ResolvePath(req.path)
+	owner, path := ResolvePath(req.path, s.zk)
 	s.membatch.addNode(owner, path, req.data, req.hash)
 
 	// Removed the completed node request
