--- conflicted
+++ resolved
@@ -142,25 +142,15 @@
 		gen := readGenesis(ctx.String(GenesisFlag.Name))
 		genesisConfig = gen
 		db := rawdb.NewMemoryDatabase()
-<<<<<<< HEAD
-		genesis := gen.MustCommit(db)
-		// [Scroll: START]
-		// NOTE(chokobole): This part is different from scroll
-		sdb := state.NewDatabaseWithConfig(db, &trie.Config{
-			Preimages: preimages,
-			Zktrie:    genesisConfig.Config.Zktrie,
-		})
-=======
 		triedb := trie.NewDatabase(db, &trie.Config{
 			Preimages: preimages,
 			HashDB:    hashdb.Defaults,
+			Zktrie:    genesisConfig.Config.Zktrie,
 		})
 		defer triedb.Close()
 		genesis := gen.MustCommit(db, triedb)
 		sdb := state.NewDatabaseWithNodeDB(db, triedb)
->>>>>>> 78643d85
 		statedb, _ = state.New(genesis.Root(), sdb, nil)
-		// [Scroll: END]
 		chainConfig = gen.Config
 	} else {
 		db := rawdb.NewMemoryDatabase()
